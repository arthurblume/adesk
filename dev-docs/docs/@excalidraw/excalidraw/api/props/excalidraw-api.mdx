# excalidrawAPI

<pre>
  (api:{" "}
  <a href="https://github.com/excalidraw/excalidraw/blob/master/packages/excalidraw/types.ts#L616">
    ExcalidrawAPI
  </a>
  ) => void;
</pre>

Once the callback is triggered, you will need to store the api in state to access it later.

```jsx showLineNumbers
export default function App() {
  const [excalidrawAPI, setExcalidrawAPI] = useState(null);
  return <Excalidraw excalidrawAPI={(api)=> setExcalidrawAPI(api)} />;
}
```

You can use this prop when you want to access some [Excalidraw APIs](https://github.com/excalidraw/excalidraw/blob/master/packages/excalidraw/types.ts#L616). We expose the below APIs :point_down:

| API | Signature | Usage |
| --- | --- | --- |
| [updateScene](#updatescene) | `function` | updates the scene with the sceneData |
| [updateLibrary](#updatelibrary) | `function` | updates the library |
| [addFiles](#addfiles) | `function` | add files data to the appState |
| [resetScene](#resetscene) | `function` | Resets the scene. If `resetLoadingState` is passed as true then it will also force set the loading state to false. |
| [getSceneElementsIncludingDeleted](#getsceneelementsincludingdeleted) | `function` | Returns all the elements including the deleted in the scene |
| [getSceneElements](#getsceneelements) | `function` | Returns all the elements excluding the deleted in the scene |
| [getAppState](#getappstate) | `function` | Returns current appState |
| [history](#history) | `object` | This is the history API. `history.clear()` will clear the history |
| [scrollToContent](#scrolltocontent) | `function` | Scroll the nearest element out of the elements supplied to the center. Defaults to the elements on the scene. |
| [refresh](#refresh) | `function` | Updates the offsets for the Excalidraw component so that the coordinates are computed correctly (for example the cursor position). |
| [setToast](#settoast) | `function` | This API can be used to show the toast with custom message. |
| [id](#id) | `string` | Unique ID for the excalidraw component. |
| [getFiles](#getfiles) | `function` | This API can be used to get the files present in the scene. |
| [setActiveTool](#setactivetool) | `function` | This API can be used to set the active tool |
| [setCursor](#setcursor) | `function` | This API can be used to set customise the mouse cursor on the canvas |
| [resetCursor](#resetcursor) | `function` | This API can be used to reset to default mouse cursor on the canvas |
| [toggleSidebar](#toggleSidebar) | `function` | Toggles specific sidebar on/off |
| [onChange](#onChange) | `function` | Subscribes to change events |
| [onPointerDown](#onPointerDown) | `function` | Subscribes to `pointerdown` events |
| [onPointerUp](#onPointerUp) | `function` | Subscribes to `pointerup` events |

:::info The `Ref` support has been removed in v0.17.0 so if you are using refs, please update the integration to use the `excalidrawAPI`.

Additionally `ready` and `readyPromise` from the API have been discontinued. These APIs were found to be superfluous, and as part of the effort to streamline the APIs and maintain simplicity, they were removed in version v0.17.0.

:::

## updateScene

<pre>
  (scene:{" "}
  <a href="https://github.com/excalidraw/excalidraw/blob/master/packages/excalidraw/types.ts#L339">
    sceneData
  </a>
  ) => void
</pre>

You can use this function to update the scene with the sceneData. It accepts the below attributes.

| Name | Type | Description |
| --- | --- | --- |
| `elements` | [`ImportedDataState["elements"]`](https://github.com/excalidraw/excalidraw/blob/master/packages/excalidraw/data/types.ts#L38) | The `elements` to be updated in the scene |
| `appState` | [`ImportedDataState["appState"]`](https://github.com/excalidraw/excalidraw/blob/master/packages/excalidraw/data/types.ts#L39) | The `appState` to be updated in the scene. |
| `collaborators` | <code>Map<string, <a href="https://github.com/excalidraw/excalidraw/blob/master/packages/excalidraw/types.ts#L37">Collaborator></a></code> | The list of collaborators to be updated in the scene. |
<<<<<<< HEAD
| `storeAction` | `StoreAction` | Implies if the change should be captured by the `store`. Captured changes are emmitted and listened to by other components, such as `History` for undo / redo purposes. Defaults to `StoreAction.CAPTURE`. |
=======
| `captureUpdate` | [`CaptureUpdateAction`](https://github.com/excalidraw/excalidraw/blob/master/packages/excalidraw/store.ts#L40) | Controls which updates should be captured by the `Store`. Captured updates are emmitted and listened to by other components, such as `History` for undo / redo purposes. |
>>>>>>> 0cd5a259

```jsx live
function App() {
  const updateScene = () => {
    const sceneData = {
      elements: [
        {
          type: "rectangle",
          version: 141,
          versionNonce: 361174001,
          isDeleted: false,
          id: "oDVXy8D6rom3H1-LLH2-f",
          fillStyle: "hachure",
          strokeWidth: 1,
          strokeStyle: "solid",
          roughness: 1,
          opacity: 100,
          angle: 0,
          x: 100.50390625,
          y: 93.67578125,
          strokeColor: "#c92a2a",
          backgroundColor: "transparent",
          width: 186.47265625,
          height: 141.9765625,
          seed: 1968410350,
          groupIds: [],
          boundElements: null,
          locked: false,
          link: null,
          updated: 1,
          roundness: {
            type: 3,
            value: 32,
          },
        },
      ],
      appState: {
        viewBackgroundColor: "#edf2ff",
      },
      captureUpdate: CaptureUpdateAction.IMMEDIATELY,
    };
    excalidrawAPI.updateScene(sceneData);
  };
  const [excalidrawAPI, setExcalidrawAPI] = useState(null);
  return (
    <div style={{ height: "500px" }}>
      <p style={{ fontSize: "16px" }}> Click to update the scene</p>
      <button className="custom-button" onClick={updateScene}>
        Update Scene
      </button>
      <Excalidraw excalidrawAPI={(api) => setExcalidrawAPI(api)} />
    </div>
  );
}
```

#### captureUpdate

You can use the `captureUpdate` to influence undo / redo behaviour.

> **NOTE**: Some updates are not observed by the store / history - i.e. updates to `collaborators` object or parts of `AppState` which are not observed (not `ObservedAppState`). Such updates will never make it to the undo / redo stacks, regardless of the passed `captureUpdate` value.

|  | `captureUpdate` value | Notes |
| --- | --- | --- |
| _Immediately undoable_ | `CaptureUpdateAction.IMMEDIATELY` | Use for updates which should be captured. Should be used for most of the local updates. These updates will _immediately_ make it to the local undo / redo stacks. |
| _Eventually undoable_ | `CaptureUpdateAction.EVENTUALLY` | Use for updates which should not be captured immediately - likely exceptions which are part of some async multi-step process. Otherwise, all such updates would end up being captured with the next `CaptureUpdateAction.IMMEDIATELY` - triggered either by the next `updateScene` or internally by the editor. These updates will _eventually_ make it to the local undo / redo stacks. |
| _Never undoable_ | `CaptureUpdateAction.NEVER` | Use for updates which should never be recorded, such as remote updates or scene initialization. These updates will _never_ make it to the local undo / redo stacks. |

### updateLibrary

<pre>
  (opts: &#123; <br /> libraryItems:{" "}
  <a href="https://github.com/excalidraw/excalidraw/blob/master/packages/excalidraw/types.ts#L249">
    LibraryItemsSource
  </a>
  ;<br /> merge?: boolean; <br /> prompt?: boolean;
  <br /> openLibraryMenu?: boolean;
  <br /> defaultStatus?: "unpublished" | "published"; <br /> &#125;) => Promise&lt;
  <a href="https://github.com/excalidraw/excalidraw/blob/master/packages/excalidraw/types.ts#L246">
    LibraryItems
  </a>
  &gt;
</pre>

You can use this function to update the library. It accepts the below attributes.

| Name | Type | Default | Description |
| --- | --- | --- | --- |
| `libraryItems` | [LibraryItemsSource](https://github.com/excalidraw/excalidraw/blob/master/packages/excalidraw/types.ts#L249) | \_ | The `libraryItems` to be replaced/merged with current library |
| `merge` | boolean | `false` | Whether to merge with existing library items. |
| `prompt` | boolean | `false` | Whether to prompt user for confirmation. |
| `openLibraryMenu` | boolean | `false` | Keep the library menu open after library is updated. |
| `defaultStatus` | <code>"unpublished" &#124; "published"</code> | `"unpublished"` | Default library item's `status` if not present. |

```tsx live
function App() {
  const [excalidrawAPI, setExcalidrawAPI] = useState(null);

  useEffect(() => {
    if (!excalidrawAPI) {
      return;
    }
    // to open the library sidebar
    excalidrawAPI.updateScene({ appState: { openSidebar: "library" } });
  }, [excalidrawAPI]);

  return (
    <div style={{ height: "500px" }}>
      <p style={{ fontSize: "16px" }}> Click to update the library items</p>
      <button
        className="custom-button"
        onClick={() => {
          const libraryItems = [
            {
              status: "published",
              id: "1",
              created: 1,
              elements: initialData.libraryItems[1],
            },
            {
              status: "unpublished",
              id: "2",
              created: 2,
              elements: initialData.libraryItems[1],
            },
          ];
          excalidrawAPI.updateLibrary({
            libraryItems,
            openLibraryMenu: true,
          });
        }}
      >
        Update Library
      </button>
      <Excalidraw
        excalidrawAPI={(api) => setExcalidrawAPI(api)}
        // initial data retrieved from https://github.com/excalidraw/excalidraw/blob/master/dev-docs/packages/excalidraw/initialData.js
        initialData={{
          libraryItems: initialData.libraryItems,
          appState: { openSidebar: "library" },
        }}
      />
    </div>
  );
}
```

### addFiles

<pre>
  (files:{" "}
  <a href="https://github.com/excalidraw/excalidraw/blob/master/packages/excalidraw/types.ts#L59">
    BinaryFileData
  </a>
  ) => void
</pre>

Adds supplied files data to the `appState.files` cache on top of existing files present in the cache.

## resetScene

```tsx
(opts?: { resetLoadingState: boolean }) => void
```

Resets the scene. If `resetLoadingState` is passed as true then it will also force set the loading state to false.

## getSceneElementsIncludingDeleted

<pre>
  () =>{" "}
  <a href="https://github.com/excalidraw/excalidraw/blob/master/packages/excalidraw/element/types.ts#L115">
    ExcalidrawElement[]
  </a>
</pre>

Returns all the elements including the deleted in the scene.

## getSceneElements

<pre>
  () => NonDeleted&#60;
  <a href="https://github.com/excalidraw/excalidraw/blob/master/packages/excalidraw/element/types.ts#L115">
    ExcalidrawElement
  </a>
  []&#62;
</pre>

Returns all the elements excluding the deleted in the scene

## getAppState

<pre>
  () =>{" "}
  <a href="https://github.com/excalidraw/excalidraw/blob/master/packages/excalidraw/types.ts#L95">
    AppState
  </a>
</pre>

Returns current appState.

## history

```tsx
{
  clear: () => void
}
```

This is the history API. history.clear() will clear the history.

## scrollToContent

```tsx
(
  target?: ExcalidrawElement | ExcalidrawElement[],
  opts?:
      | {
          fitToContent?: boolean;
          animate?: boolean;
          duration?: number;
        }
      | {
          fitToViewport?: boolean;
          viewportZoomFactor?: number;
          animate?: boolean;
          duration?: number;
        }
) => void
```

Scroll the nearest element out of the elements supplied to the center of the viewport. Defaults to the elements on the scene.

| Attribute | type | default | Description |
| --- | --- | --- | --- |
| target | [ExcalidrawElement](https://github.com/excalidraw/excalidraw/blob/master/packages/excalidraw/element/types.ts#L115) &#124; [ExcalidrawElement[]](https://github.com/excalidraw/excalidraw/blob/master/packages/excalidraw/element/types.ts#L115) | All scene elements | The element(s) to scroll to. |
| opts.fitToContent | boolean | false | Whether to fit the elements to viewport by automatically changing zoom as needed. Note that the zoom range is between 10%-100%. |
| opts.fitToViewport | boolean | false | Similar to fitToContent but the zoom range is not limited. If elements are smaller than the viewport, zoom will go above 100%. |
| opts.viewportZoomFactor | number | 0.7 | when fitToViewport=true, how much screen should the content cover, between 0.1 (10%) and 1 (100%) |
| opts.animate | boolean | false | Whether to animate between starting and ending position. Note that for larger scenes the animation may not be smooth due to performance issues. |
| opts.duration | number | 500 | Duration of the animation if `opts.animate` is `true`. |

## refresh

```tsx
() => void
```

Updates the `offsets` for the `Excalidraw` component so that the coordinates are computed correctly (for example the cursor position).

You don't have to call this when the position is changed on page scroll or when the excalidraw container resizes (we handle that ourselves).

For any other cases if the position of excalidraw is updated (example due to scroll on parent container and not page scroll) you should call this API.

## setToast

This API can be used to show the toast with custom message.

```tsx
({ message: string, closable?:boolean,duration?:number
  } | null) => void
```

| Attribute | type | Description |
| --- | --- | --- |
| message | string | The message to be shown on the toast. |
| closable | boolean | Indicates whether to show the closable button on toast to dismiss the toast. |
| duration | number | Determines the duration after which the toast should auto dismiss. To prevent autodimiss you can pass `Infinity`. |

To dismiss an existing toast you can simple pass `null`

```js
setToast(null);
```

## id

The unique id of the excalidraw component. This can be used to identify the excalidraw component, for example importing the library items to the excalidraw component from where it was initiated when you have multiple excalidraw components rendered on the same page as shown in [multiple excalidraw demo](https://codesandbox.io/s/multiple-excalidraw-k1xx5).

## getFiles

<pre>
  () =>{" "}
  <a href="https://github.com/excalidraw/excalidraw/blob/master/packages/excalidraw/types.ts#L82">
    files
  </a>
</pre>

This API can be used to get the files present in the scene. It may contain files that aren't referenced by any element, so if you're persisting the files to a storage, you should compare them against stored elements.

## setActiveTool

This API has the below signature. It sets the `tool` passed in param as the active tool.

```ts
(
  tool: (
    | (
        | { type: Exclude<ToolType, "image"> }
        | {
            type: Extract<ToolType, "image">;
            insertOnCanvasDirectly?: boolean;
          }
      )
    | { type: "custom"; customType: string }
  ) & { locked?: boolean },
) => {};
```

| Name | Type | Default | Description |
| --- | --- | --- | --- |
| `type` | [ToolType](https://github.com/excalidraw/excalidraw/blob/master/packages/excalidraw/types.ts#L91) | `selection` | The tool type which should be set as active tool. When setting `image` as active tool, the insertion onto canvas when using image tool is disabled by default, so you can enable it by setting `insertOnCanvasDirectly` to `true` |
| `locked` | `boolean` | `false` | Indicates whether the the active tool should be locked. It behaves the same way when using the `lock` tool in the editor interface |

## setCursor

This API can be used to customise the mouse cursor on the canvas and has the below signature. It sets the mouse cursor to the cursor passed in param.

```tsx
(cursor: string) => void
```

## toggleSidebar

```tsx
(opts: { name: string; tab?: string; force?: boolean }) => boolean;
```

This API can be used to toggle sidebar, optionally opening a specific sidebar tab. It returns whether the sidebar was toggled on or off. If the `force` flag passed, it will force the sidebar to be toggled either on/off.

This API is especially useful when you render a custom [`<Sidebar/>`](/docs/@excalidraw/excalidraw/api/children-components/sidebar), and you want to toggle it from your app based on a user action.

## resetCursor

```tsx
() => void
```

This API can be used to reset to default mouse cursor.

## onChange

```tsx
(
  callback: (
    elements: readonly ExcalidrawElement[],
    appState: AppState,
    files: BinaryFiles,
  ) => void
) => () => void
```

Subscribes to change events, similar to [`props.onChange`](/docs/@excalidraw/excalidraw/api/props#onchange).

Returns an unsubscribe function.

## onPointerDown

```tsx
(
  callback: (
    activeTool: AppState["activeTool"],
    pointerDownState: PointerDownState,
    event: React.PointerEvent<HTMLElement>,
  ) => void,
) => () => void
```

Subscribes to canvas `pointerdown` events.

Returns an unsubscribe function.

## onPointerUp

```tsx
(
  callback: (
    activeTool: AppState["activeTool"],
    pointerDownState: PointerDownState,
    event: PointerEvent,
  ) => void,
) => () => void
```

Subscribes to canvas `pointerup` events.

Returns an unsubscribe function.<|MERGE_RESOLUTION|>--- conflicted
+++ resolved
@@ -65,11 +65,7 @@
 | `elements` | [`ImportedDataState["elements"]`](https://github.com/excalidraw/excalidraw/blob/master/packages/excalidraw/data/types.ts#L38) | The `elements` to be updated in the scene |
 | `appState` | [`ImportedDataState["appState"]`](https://github.com/excalidraw/excalidraw/blob/master/packages/excalidraw/data/types.ts#L39) | The `appState` to be updated in the scene. |
 | `collaborators` | <code>Map<string, <a href="https://github.com/excalidraw/excalidraw/blob/master/packages/excalidraw/types.ts#L37">Collaborator></a></code> | The list of collaborators to be updated in the scene. |
-<<<<<<< HEAD
-| `storeAction` | `StoreAction` | Implies if the change should be captured by the `store`. Captured changes are emmitted and listened to by other components, such as `History` for undo / redo purposes. Defaults to `StoreAction.CAPTURE`. |
-=======
 | `captureUpdate` | [`CaptureUpdateAction`](https://github.com/excalidraw/excalidraw/blob/master/packages/excalidraw/store.ts#L40) | Controls which updates should be captured by the `Store`. Captured updates are emmitted and listened to by other components, such as `History` for undo / redo purposes. |
->>>>>>> 0cd5a259
 
 ```jsx live
 function App() {
