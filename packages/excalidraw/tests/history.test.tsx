import React from "react";
import {
<<<<<<< HEAD
  GlobalTestState,
  act,
  assertSelectedElements,
  render,
  togglePopover,
} from "./test-utils";
import { Excalidraw } from "../index";
import { Keyboard, Pointer, UI } from "./helpers/ui";
import { API } from "./helpers/api";
import { getDefaultAppState } from "../appState";
import { fireEvent, queryByTestId, waitFor } from "@testing-library/react";
import { createUndoAction, createRedoAction } from "../actions/actionHistory";
import { actionToggleViewMode } from "../actions/actionToggleViewMode";
import { EXPORT_DATA_TYPES, MIME_TYPES } from "../constants";
import { arrayToMap } from "../utils";
=======
  queryByText,
  fireEvent,
  queryByTestId,
  waitFor,
} from "@testing-library/react";
import { vi } from "vitest";
import { pointFrom } from "@excalidraw/math";

import { newElementWith } from "@excalidraw/element/mutateElement";

>>>>>>> 0cd5a259
import {
  EXPORT_DATA_TYPES,
  MIME_TYPES,
  ORIG_ID,
  KEYS,
  arrayToMap,
  COLOR_PALETTE,
  DEFAULT_ELEMENT_BACKGROUND_COLOR_INDEX,
  DEFAULT_ELEMENT_STROKE_COLOR_INDEX,
} from "@excalidraw/common";

import "@excalidraw/utils/test-utils";

import type { LocalPoint, Radians } from "@excalidraw/math";

import type {
  ExcalidrawElbowArrowElement,
  ExcalidrawFrameElement,
  ExcalidrawGenericElement,
  ExcalidrawLinearElement,
  ExcalidrawTextElement,
  FixedPointBinding,
  FractionalIndex,
  SceneElementsMap,
} from "@excalidraw/element/types";

import "../global.d.ts";

import {
  actionSendBackward,
  actionBringForward,
  actionSendToBack,
} from "../actions";
<<<<<<< HEAD
import { vi } from "vitest";
import { queryByText } from "@testing-library/react";
import { AppStateDelta, ElementsDelta } from "../delta";
import { StoreAction, StoreDelta } from "../store";
import type { LocalPoint, Radians } from "../../math";
import { pointFrom } from "../../math";
import type { AppState } from "../types.js";
=======
import { createUndoAction, createRedoAction } from "../actions/actionHistory";
import { actionToggleViewMode } from "../actions/actionToggleViewMode";
import { getDefaultAppState } from "../appState";
import { HistoryEntry } from "../history";
import { Excalidraw } from "../index";
import * as StaticScene from "../renderer/staticScene";
import { Snapshot, CaptureUpdateAction } from "../store";
import { AppStateChange, ElementsChange } from "../change";

import { API } from "./helpers/api";
import { Keyboard, Pointer, UI } from "./helpers/ui";
import {
  GlobalTestState,
  act,
  assertSelectedElements,
  render,
  togglePopover,
  getCloneByOrigId,
} from "./test-utils";

import type { AppState } from "../types";
>>>>>>> 0cd5a259

const { h } = window;

const mouse = new Pointer("mouse");

const checkpoint = (name: string) => {
  expect(renderStaticScene.mock.calls.length).toMatchSnapshot(
    `[${name}] number of renders`,
  );
  // `scrolledOutside` does not appear to be stable between test runs
  // `selectedLinearElemnt` includes `startBindingElement` containing seed and versionNonce
  const {
    name: _,
    scrolledOutside,
    selectedLinearElement,
    ...strippedAppState
  } = h.state;
  expect(strippedAppState).toMatchSnapshot(`[${name}] appState`);
  expect(h.elements.length).toMatchSnapshot(`[${name}] number of elements`);
  h.elements
    .map(({ seed, versionNonce, ...strippedElement }) => strippedElement)
    .forEach((element, i) =>
      expect(element).toMatchSnapshot(`[${name}] element ${i}`),
    );

  const stripSeed = (deltas: Record<string, { deleted: any; inserted: any }>) =>
    Object.entries(deltas).reduce((acc, curr) => {
      const { inserted, deleted, ...rest } = curr[1];

      delete inserted.seed;
      delete deleted.seed;

      acc[curr[0]] = {
        inserted,
        deleted,
        ...rest,
      };

      return acc;
    }, {} as Record<string, any>);

  expect(
    h.history.undoStack.map((x) => ({
      ...x,
      elementsChange: {
        ...x.elements,
        added: stripSeed(x.elements.added),
        removed: stripSeed(x.elements.updated),
        updated: stripSeed(x.elements.removed),
      },
    })),
  ).toMatchSnapshot(`[${name}] undo stack`);

  expect(
    h.history.redoStack.map((x) => ({
      ...x,
      elementsChange: {
        ...x.elements,
        added: stripSeed(x.elements.added),
        removed: stripSeed(x.elements.updated),
        updated: stripSeed(x.elements.removed),
      },
    })),
  ).toMatchSnapshot(`[${name}] redo stack`);
};

const renderStaticScene = vi.spyOn(StaticScene, "renderStaticScene");

const transparent = COLOR_PALETTE.transparent;
const black = COLOR_PALETTE.black;
const red = COLOR_PALETTE.red[DEFAULT_ELEMENT_BACKGROUND_COLOR_INDEX];
const blue = COLOR_PALETTE.blue[DEFAULT_ELEMENT_BACKGROUND_COLOR_INDEX];
const yellow = COLOR_PALETTE.yellow[DEFAULT_ELEMENT_BACKGROUND_COLOR_INDEX];
const violet = COLOR_PALETTE.violet[DEFAULT_ELEMENT_BACKGROUND_COLOR_INDEX];

describe("history", () => {
  beforeEach(() => {
    renderStaticScene.mockClear();
  });

  afterEach(() => {
    checkpoint("end of test");
  });

  describe("singleplayer undo/redo", () => {
    it("should not collapse when applying corrupted history entry", async () => {
      await render(<Excalidraw handleKeyboardGlobally={true} />);
      const rect = API.createElement({ type: "rectangle" });

      API.setElements([rect]);

      const corrupedEntry = StoreDelta.create(
        ElementsDelta.empty(),
        AppStateDelta.empty(),
      );

      vi.spyOn(corrupedEntry.elements, "applyTo").mockImplementation(() => {
        throw new Error("Oh no, I am corrupted!");
      });

      (h.history as any).undoStack.push(corrupedEntry);

      const appState = getDefaultAppState() as AppState;

      try {
        // due to this we unfortunately we couldn't do simple .toThrow()
        act(
          () =>
            h.history.undo(
              arrayToMap(h.elements) as SceneElementsMap,
              appState,
            ) as any,
        );
      } catch (e) {
        expect(e).toBeInstanceOf(Error);
      }
      // we popped the entry, even though it is corrupted, so the user could perform subsequent undo/redo and would not be stuck on this entry forever
      expect(API.getUndoStack().length).toBe(0);
      // we pushed the entr, as we don't want just lose it and throw it away - it might be perfectly valid on subsequent redo
      expect(API.getRedoStack().length).toBe(1);
      expect(h.elements).toEqual([
        expect.objectContaining({ id: rect.id, isDeleted: false }), // no changes detected
      ]);

      try {
        // due to this we unfortunately we couldn't do simple .toThrow()
        act(
          () =>
            h.history.redo(
              arrayToMap(h.elements) as SceneElementsMap,
              appState,
            ) as any,
        );
      } catch (e) {
        expect(e).toBeInstanceOf(Error);
      }
      expect(API.getUndoStack().length).toBe(1); // vice versa for redo
      expect(API.getRedoStack().length).toBe(0); // vice versa for undo
      expect(h.elements).toEqual([
        expect.objectContaining({ id: rect.id, isDeleted: false }),
      ]);
    });

    it("should not end up with history entry when there are no appstate changes", async () => {
      await render(<Excalidraw handleKeyboardGlobally={true} />);
      const rect1 = API.createElement({ type: "rectangle", groupIds: ["A"] });
      const rect2 = API.createElement({ type: "rectangle", groupIds: ["A"] });

      API.setElements([rect1, rect2]);
      mouse.select(rect1);
      assertSelectedElements([rect1, rect2]);
      expect(h.state.selectedGroupIds).toEqual({ A: true });
      expect(API.getUndoStack().length).toBe(1);
      expect(API.getRedoStack().length).toBe(0);

      mouse.select(rect2);
      assertSelectedElements([rect1, rect2]);
      expect(h.state.selectedGroupIds).toEqual({ A: true });
      expect(API.getUndoStack().length).toBe(1); // no new entry was created
      expect(API.getRedoStack().length).toBe(0);
    });

    it("should not end up with history entry when there are no elements changes", async () => {
      await render(<Excalidraw handleKeyboardGlobally={true} />);

      const rect1 = API.createElement({ type: "rectangle" });
      const rect2 = API.createElement({ type: "rectangle" });

      API.updateScene({
        elements: [rect1, rect2],
        captureUpdate: CaptureUpdateAction.IMMEDIATELY,
      });

      expect(API.getUndoStack().length).toBe(1);
      expect(API.getRedoStack().length).toBe(0);
      expect(h.elements).toEqual([
        expect.objectContaining({ id: rect1.id, isDeleted: false }),
        expect.objectContaining({ id: rect2.id, isDeleted: false }),
      ]);

      API.updateScene({
        elements: [rect1, rect2],
        captureUpdate: CaptureUpdateAction.IMMEDIATELY, // even though the flag is on, same elements are passed, nothing to commit
      });
      expect(API.getUndoStack().length).toBe(1);
      expect(API.getRedoStack().length).toBe(0);
      expect(h.elements).toEqual([
        expect.objectContaining({ id: rect1.id, isDeleted: false }),
        expect.objectContaining({ id: rect2.id, isDeleted: false }),
      ]);
    });

    it("should not clear the redo stack on standalone appstate change", async () => {
      await render(<Excalidraw handleKeyboardGlobally={true} />);

      const rect1 = UI.createElement("rectangle", { x: 10 });
      const rect2 = UI.createElement("rectangle", { x: 20 });

      expect(API.getUndoStack().length).toBe(2);
      expect(API.getRedoStack().length).toBe(0);
      assertSelectedElements(rect2);
      expect(h.elements).toEqual([
        expect.objectContaining({ id: rect1.id, isDeleted: false }),
        expect.objectContaining({ id: rect2.id, isDeleted: false }),
      ]);

      Keyboard.undo();
      expect(API.getUndoStack().length).toBe(1);
      expect(API.getRedoStack().length).toBe(1);
      assertSelectedElements(rect1);
      expect(h.elements).toEqual([
        expect.objectContaining({ id: rect1.id, isDeleted: false }),
        expect.objectContaining({ id: rect2.id, isDeleted: true }),
      ]);

      mouse.clickAt(-10, -10);
      expect(API.getUndoStack().length).toBe(2);
      expect(API.getRedoStack().length).toBe(1); // we still have a possibility to redo!
      expect(API.getSelectedElements().length).toBe(0);
      expect(h.elements).toEqual([
        expect.objectContaining({ id: rect1.id, isDeleted: false }),
        expect.objectContaining({ id: rect2.id, isDeleted: true }),
      ]);

      mouse.downAt(0, 0);
      mouse.moveTo(50, 50);
      mouse.upAt(50, 50);
      expect(API.getUndoStack().length).toBe(3);
      expect(API.getRedoStack().length).toBe(1); // even after re-select!
      assertSelectedElements(rect1);
      expect(h.elements).toEqual([
        expect.objectContaining({ id: rect1.id, isDeleted: false }),
        expect.objectContaining({ id: rect2.id, isDeleted: true }),
      ]);

      Keyboard.redo();
      expect(API.getUndoStack().length).toBe(4);
      expect(API.getRedoStack().length).toBe(0);
      assertSelectedElements(rect2);
      expect(h.elements).toEqual([
        expect.objectContaining({ id: rect1.id, isDeleted: false }),
        expect.objectContaining({ id: rect2.id, isDeleted: false }),
      ]);
    });

    it("should not override appstate changes when redo stack is not cleared", async () => {
      await render(<Excalidraw handleKeyboardGlobally={true} />);

      const rect = UI.createElement("rectangle", { x: 10 });
      togglePopover("Background");
      UI.clickOnTestId("color-red");
      UI.clickOnTestId("color-blue");

      expect(API.getUndoStack().length).toBe(3);
      expect(API.getRedoStack().length).toBe(0);
      assertSelectedElements(rect);
      expect(h.elements).toEqual([
        expect.objectContaining({ id: rect.id, backgroundColor: blue }),
      ]);

      Keyboard.undo();
      expect(API.getUndoStack().length).toBe(2);
      expect(API.getRedoStack().length).toBe(1);
      assertSelectedElements(rect);
      expect(h.elements).toEqual([
        expect.objectContaining({ id: rect.id, backgroundColor: red }),
      ]);

      Keyboard.undo();
      expect(API.getUndoStack().length).toBe(1);
      expect(API.getRedoStack().length).toBe(2);
      assertSelectedElements(rect);
      expect(h.elements).toEqual([
        expect.objectContaining({ id: rect.id, backgroundColor: transparent }),
      ]);

      mouse.clickAt(-10, -10);
      expect(API.getUndoStack().length).toBe(2); // pushed appstate change,
      expect(API.getRedoStack().length).toBe(2); // redo stack is not cleared
      expect(API.getSelectedElements().length).toBe(0);
      expect(h.elements).toEqual([
        expect.objectContaining({ id: rect.id, backgroundColor: transparent }),
      ]);

      Keyboard.redo();
      expect(API.getUndoStack().length).toBe(3);
      expect(API.getRedoStack().length).toBe(1);
      expect(API.getSelectedElements().length).toBe(0); // previously the item was selected, not it is not
      expect(h.elements).toEqual([
        expect.objectContaining({ id: rect.id, backgroundColor: red }),
      ]);

      Keyboard.redo();
      expect(API.getUndoStack().length).toBe(4);
      expect(API.getRedoStack().length).toBe(0);
      expect(API.getSelectedElements().length).toBe(0); // previously the item was selected, not it is not
      expect(h.elements).toEqual([
        expect.objectContaining({ id: rect.id, backgroundColor: blue }),
      ]);

      Keyboard.undo();
      expect(API.getUndoStack().length).toBe(3);
      expect(API.getRedoStack().length).toBe(1);
      expect(API.getSelectedElements().length).toBe(0); // previously the item was selected, not it is not
      expect(h.elements).toEqual([
        expect.objectContaining({ id: rect.id, backgroundColor: red }),
      ]);

      Keyboard.undo();
      expect(API.getUndoStack().length).toBe(2);
      expect(API.getRedoStack().length).toBe(2);
      expect(API.getSelectedElements().length).toBe(0);
      expect(h.elements).toEqual([
        expect.objectContaining({ id: rect.id, backgroundColor: transparent }),
      ]);

      Keyboard.undo();
      expect(API.getUndoStack().length).toBe(1);
      expect(API.getRedoStack().length).toBe(3);
      assertSelectedElements(rect); // get's reselected with out pushed entry!
      expect(h.elements).toEqual([
        expect.objectContaining({ id: rect.id, backgroundColor: transparent }),
      ]);
    });

    it("should clear the redo stack on elements change", async () => {
      await render(<Excalidraw handleKeyboardGlobally={true} />);

      const rect1 = UI.createElement("rectangle", { x: 10 });

      expect(API.getUndoStack().length).toBe(1);
      expect(API.getRedoStack().length).toBe(0);
      assertSelectedElements(rect1);
      expect(h.elements).toEqual([
        expect.objectContaining({ id: rect1.id, isDeleted: false }),
      ]);

      Keyboard.undo();
      expect(API.getUndoStack().length).toBe(0);
      expect(API.getRedoStack().length).toBe(1);
      expect(API.getSelectedElements()).toEqual([]);
      expect(h.elements).toEqual([
        expect.objectContaining({ id: rect1.id, isDeleted: true }),
      ]);

      const rect2 = UI.createElement("rectangle", { x: 20 });

      assertSelectedElements(rect2);
      expect(API.getUndoStack().length).toBe(1);
      expect(API.getRedoStack().length).toBe(0); // redo stack got cleared
      expect(API.getSnapshot()).toEqual([
        expect.objectContaining({ id: rect1.id, isDeleted: true }),
        expect.objectContaining({ id: rect2.id, isDeleted: false }),
      ]);
      expect(h.elements).toEqual([
        expect.objectContaining({ id: rect1.id, isDeleted: true }),
        expect.objectContaining({ id: rect2.id, isDeleted: false }),
      ]);
    });

    it("should iterate through the history when selection changes do not produce visible change", async () => {
      await render(<Excalidraw handleKeyboardGlobally={true} />);

      const rect = UI.createElement("rectangle", { x: 10 });

      mouse.clickAt(-10, -10);
      expect(API.getUndoStack().length).toBe(2);
      expect(API.getRedoStack().length).toBe(0);
      expect(API.getSelectedElements().length).toBe(0);

      Keyboard.undo();
      expect(API.getUndoStack().length).toBe(1);
      expect(API.getRedoStack().length).toBe(1);
      assertSelectedElements(rect);

      mouse.clickAt(-10, -10);
      expect(API.getUndoStack().length).toBe(2);
      expect(API.getRedoStack().length).toBe(1);
      expect(API.getSelectedElements().length).toBe(0);

      Keyboard.undo();
      expect(API.getUndoStack().length).toBe(1);
      expect(API.getRedoStack().length).toBe(2); // now we have two same redos
      assertSelectedElements(rect);

      Keyboard.redo();
      expect(API.getUndoStack().length).toBe(2);
      expect(API.getRedoStack().length).toBe(1); // didn't iterate through completely, as first redo already results in a visible change
      expect(API.getSelectedElements().length).toBe(0);

      Keyboard.redo(); // acceptable empty redo
      expect(API.getUndoStack().length).toBe(3);
      expect(API.getRedoStack().length).toBe(0);
      expect(API.getSelectedElements().length).toBe(0);

      Keyboard.undo();
      expect(API.getUndoStack().length).toBe(2);
      expect(API.getRedoStack().length).toBe(1);
      assertSelectedElements(rect);

      Keyboard.undo();
      expect(API.getUndoStack().length).toBe(0); // now we iterated through the same undos!
      expect(API.getRedoStack().length).toBe(3);
      expect(API.getSelectedElements().length).toBe(0);
      expect(h.elements).toEqual([
        expect.objectContaining({ id: rect.id, isDeleted: true }),
      ]);
    });

    it("should end up with no history entry after initializing scene", async () => {
      await render(
        <Excalidraw
          initialData={{
            elements: [API.createElement({ type: "rectangle", id: "A" })],
            appState: {
              zenModeEnabled: true,
            },
          }}
        />,
      );

      await waitFor(() => {
        expect(h.state.zenModeEnabled).toBe(true);
        expect(h.elements).toEqual([expect.objectContaining({ id: "A" })]);
        expect(h.history.isUndoStackEmpty).toBeTruthy();
      });

      const undoAction = createUndoAction(h.history);
      const redoAction = createRedoAction(h.history);
      // noop
      API.executeAction(undoAction);
      expect(h.elements).toEqual([
        expect.objectContaining({ id: "A", isDeleted: false }),
      ]);
      const rectangle = UI.createElement("rectangle");
      expect(h.elements).toEqual([
        expect.objectContaining({ id: "A" }),
        expect.objectContaining({ id: rectangle.id }),
      ]);
      API.executeAction(undoAction);
      expect(h.elements).toEqual([
        expect.objectContaining({ id: "A", isDeleted: false }),
        expect.objectContaining({ id: rectangle.id, isDeleted: true }),
      ]);

      // noop
      API.executeAction(undoAction);
      expect(h.elements).toEqual([
        expect.objectContaining({ id: "A", isDeleted: false }),
        expect.objectContaining({ id: rectangle.id, isDeleted: true }),
      ]);
      expect(API.getUndoStack().length).toBe(0);

      API.executeAction(redoAction);
      expect(h.elements).toEqual([
        expect.objectContaining({ id: "A", isDeleted: false }),
        expect.objectContaining({ id: rectangle.id, isDeleted: false }),
      ]);
      expect(API.getUndoStack().length).toBe(1);
    });

    it("should create new history entry on scene import via drag&drop", async () => {
      await render(
        <Excalidraw
          initialData={{
            elements: [API.createElement({ type: "rectangle", id: "A" })],
            appState: {
              viewBackgroundColor: "#FFF",
            },
          }}
        />,
      );

      await waitFor(() => expect(h.state.viewBackgroundColor).toBe("#FFF"));
      await waitFor(() =>
        expect(h.elements).toEqual([expect.objectContaining({ id: "A" })]),
      );

      await API.drop(
        new Blob(
          [
            JSON.stringify({
              type: EXPORT_DATA_TYPES.excalidraw,
              appState: {
                ...getDefaultAppState(),
                viewBackgroundColor: "#000",
              },
              elements: [API.createElement({ type: "rectangle", id: "B" })],
            }),
          ],
          { type: MIME_TYPES.json },
        ),
      );

      await waitFor(() => expect(API.getUndoStack().length).toBe(1));
      expect(h.state.viewBackgroundColor).toBe("#000");
      expect(API.getSnapshot()).toEqual([
        expect.objectContaining({ id: "A", isDeleted: true }),
        expect.objectContaining({ id: "B", isDeleted: false }),
      ]);
      expect(h.elements).toEqual([
        expect.objectContaining({ id: "B", isDeleted: false }),
      ]);

      const undoAction = createUndoAction(h.history);
      const redoAction = createRedoAction(h.history);
      API.executeAction(undoAction);

      expect(API.getSnapshot()).toEqual([
        expect.objectContaining({ id: "A", isDeleted: false }),
        expect.objectContaining({ id: "B", isDeleted: true }),
      ]);
      expect(h.elements).toEqual([
        expect.objectContaining({ id: "A", isDeleted: false }),
        expect.objectContaining({ id: "B", isDeleted: true }),
      ]);
      expect(h.state.viewBackgroundColor).toBe("#FFF");

      API.executeAction(redoAction);
      expect(h.state.viewBackgroundColor).toBe("#000");
      expect(API.getSnapshot()).toEqual([
        expect.objectContaining({ id: "A", isDeleted: true }),
        expect.objectContaining({ id: "B", isDeleted: false }),
      ]);
      expect(h.elements).toEqual([
        expect.objectContaining({ id: "A", isDeleted: true }),
        expect.objectContaining({ id: "B", isDeleted: false }),
      ]);
    });

    it("should support appstate name or viewBackgroundColor change", async () => {
      await render(
        <Excalidraw
          handleKeyboardGlobally={true}
          initialData={{
            appState: {
              name: "Old name",
              viewBackgroundColor: "#FFF",
            },
          }}
        />,
      );

      expect(h.state.isLoading).toBe(false);
      expect(h.state.name).toBe("Old name");

      API.updateScene({
        appState: {
          name: "New name",
        },
        captureUpdate: CaptureUpdateAction.IMMEDIATELY,
      });

      expect(API.getUndoStack().length).toBe(1);
      expect(API.getRedoStack().length).toBe(0);
      expect(h.state.name).toBe("New name");

      API.updateScene({
        appState: {
          viewBackgroundColor: "#000",
        },
        captureUpdate: CaptureUpdateAction.IMMEDIATELY,
      });
      expect(API.getUndoStack().length).toBe(2);
      expect(API.getRedoStack().length).toBe(0);
      expect(h.state.name).toBe("New name");
      expect(h.state.viewBackgroundColor).toBe("#000");

      // just to double check that same change is not recorded
      API.updateScene({
        appState: {
          name: "New name",
          viewBackgroundColor: "#000",
        },
        captureUpdate: CaptureUpdateAction.IMMEDIATELY,
      });
      expect(API.getUndoStack().length).toBe(2);
      expect(API.getRedoStack().length).toBe(0);
      expect(h.state.name).toBe("New name");
      expect(h.state.viewBackgroundColor).toBe("#000");

      Keyboard.undo();
      expect(API.getUndoStack().length).toBe(1);
      expect(API.getRedoStack().length).toBe(1);
      expect(h.state.name).toBe("New name");
      expect(h.state.viewBackgroundColor).toBe("#FFF");

      Keyboard.undo();
      expect(API.getUndoStack().length).toBe(0);
      expect(API.getRedoStack().length).toBe(2);
      expect(h.state.name).toBe("Old name");
      expect(h.state.viewBackgroundColor).toBe("#FFF");

      Keyboard.redo();
      expect(API.getUndoStack().length).toBe(1);
      expect(API.getRedoStack().length).toBe(1);
      expect(h.state.name).toBe("New name");
      expect(h.state.viewBackgroundColor).toBe("#FFF");

      Keyboard.redo();
      expect(API.getUndoStack().length).toBe(2);
      expect(API.getRedoStack().length).toBe(0);
      expect(h.state.name).toBe("New name");
      expect(h.state.viewBackgroundColor).toBe("#000");
    });

    it("should support element creation, deletion and appstate element selection change", async () => {
      await render(<Excalidraw handleKeyboardGlobally={true} />);

      const rect1 = UI.createElement("rectangle", { x: 10 });
      const rect2 = UI.createElement("rectangle", { x: 20, y: 20 });
      const rect3 = UI.createElement("rectangle", { x: 40, y: 40 });

      mouse.select([rect2, rect3]);
      Keyboard.keyDown(KEYS.DELETE);

      expect(API.getUndoStack().length).toBe(6);

      Keyboard.undo();
      assertSelectedElements(rect2, rect3);
      expect(h.elements).toEqual([
        expect.objectContaining({ id: rect1.id }),
        expect.objectContaining({ id: rect2.id, isDeleted: false }),
        expect.objectContaining({ id: rect3.id, isDeleted: false }),
      ]);

      Keyboard.undo();
      assertSelectedElements(rect2);

      Keyboard.undo();
      assertSelectedElements(rect3);

      Keyboard.undo();
      assertSelectedElements(rect2);
      expect(h.elements).toEqual([
        expect.objectContaining({ id: rect1.id }),
        expect.objectContaining({ id: rect2.id }),
        expect.objectContaining({ id: rect3.id, isDeleted: true }),
      ]);

      Keyboard.undo();
      assertSelectedElements(rect1);
      expect(h.elements).toEqual([
        expect.objectContaining({ id: rect1.id }),
        expect.objectContaining({ id: rect2.id, isDeleted: true }),
        expect.objectContaining({ id: rect3.id, isDeleted: true }),
      ]);

      Keyboard.undo();
      assertSelectedElements();
      expect(h.elements).toEqual([
        expect.objectContaining({ id: rect1.id, isDeleted: true }),
        expect.objectContaining({ id: rect2.id, isDeleted: true }),
        expect.objectContaining({ id: rect3.id, isDeleted: true }),
      ]);

      // no-op
      Keyboard.undo();
      assertSelectedElements();
      expect(h.elements).toEqual([
        expect.objectContaining({ id: rect1.id, isDeleted: true }),
        expect.objectContaining({ id: rect2.id, isDeleted: true }),
        expect.objectContaining({ id: rect3.id, isDeleted: true }),
      ]);

      Keyboard.redo();
      assertSelectedElements(rect1);
      expect(h.elements).toEqual([
        expect.objectContaining({ id: rect1.id }),
        expect.objectContaining({ id: rect2.id, isDeleted: true }),
        expect.objectContaining({ id: rect3.id, isDeleted: true }),
      ]);

      Keyboard.redo();
      assertSelectedElements(rect2);
      expect(h.elements).toEqual([
        expect.objectContaining({ id: rect1.id }),
        expect.objectContaining({ id: rect2.id }),
        expect.objectContaining({ id: rect3.id, isDeleted: true }),
      ]);

      Keyboard.redo();
      assertSelectedElements(rect3);

      Keyboard.redo();
      assertSelectedElements(rect2);

      Keyboard.redo();
      assertSelectedElements(rect2, rect3);
      expect(h.elements).toEqual([
        expect.objectContaining({ id: rect1.id }),
        expect.objectContaining({ id: rect2.id, isDeleted: false }),
        expect.objectContaining({ id: rect3.id, isDeleted: false }),
      ]);

      Keyboard.redo();
      expect(API.getUndoStack().length).toBe(6);
      expect(API.getRedoStack().length).toBe(0);
      assertSelectedElements();
      expect(h.elements).toEqual([
        expect.objectContaining({ id: rect1.id, isDeleted: false }),
        expect.objectContaining({ id: rect2.id, isDeleted: true }),
        expect.objectContaining({ id: rect3.id, isDeleted: true }),
      ]);

      // no-op
      Keyboard.redo();
      expect(API.getUndoStack().length).toBe(6);
      expect(API.getRedoStack().length).toBe(0);
      assertSelectedElements();
      expect(h.elements).toEqual([
        expect.objectContaining({ id: rect1.id, isDeleted: false }),
        expect.objectContaining({ id: rect2.id, isDeleted: true }),
        expect.objectContaining({ id: rect3.id, isDeleted: true }),
      ]);
    });

    it("should support linear element creation and points manipulation through the editor", async () => {
      await render(<Excalidraw handleKeyboardGlobally={true} />);

      // create three point arrow
      UI.clickTool("arrow");
      mouse.click(0, 0);
      mouse.click(10, 10);
      mouse.click(10, -10);

      // actionFinalize
      Keyboard.keyPress(KEYS.ENTER);

      // open editor
      Keyboard.withModifierKeys({ ctrl: true }, () => {
        Keyboard.keyPress(KEYS.ENTER);
      });

      // move point
      mouse.downAt(20, 0);
      mouse.moveTo(20, 20);
      mouse.up();

      // leave editor
      Keyboard.keyPress(KEYS.ESCAPE);

      expect(API.getUndoStack().length).toBe(6);
      expect(API.getRedoStack().length).toBe(0);
      expect(assertSelectedElements(h.elements[0]));
      expect(h.state.editingLinearElement).toBeNull();
      expect(h.state.selectedLinearElement).not.toBeNull();
      expect(h.elements).toEqual([
        expect.objectContaining({
          isDeleted: false,
          points: [
            [0, 0],
            [10, 10],
            [20, 20],
          ],
        }),
      ]);

      Keyboard.undo();
      expect(API.getUndoStack().length).toBe(5);
      expect(API.getRedoStack().length).toBe(1);
      expect(assertSelectedElements(h.elements[0]));
      expect(h.state.editingLinearElement?.elementId).toBe(h.elements[0].id);
      expect(h.state.selectedLinearElement?.elementId).toBe(h.elements[0].id);
      expect(h.elements).toEqual([
        expect.objectContaining({
          isDeleted: false,
          points: [
            [0, 0],
            [10, 10],
            [20, 20],
          ],
        }),
      ]);

      // making sure clicking on points in the editor does not generate new history entries!
      mouse.clickAt(0, 0);
      mouse.clickAt(10, 10);
      mouse.clickAt(20, 20);
      expect(API.getUndoStack().length).toBe(5);
      expect(API.getRedoStack().length).toBe(1);

      Keyboard.undo();
      expect(API.getUndoStack().length).toBe(4);
      expect(API.getRedoStack().length).toBe(2);
      expect(assertSelectedElements(h.elements[0]));
      expect(h.state.editingLinearElement?.elementId).toBe(h.elements[0].id);
      expect(h.state.selectedLinearElement?.elementId).toBe(h.elements[0].id);
      expect(h.elements).toEqual([
        expect.objectContaining({
          isDeleted: false,
          points: [
            [0, 0],
            [10, 10],
            [20, 0],
          ],
        }),
      ]);

      Keyboard.undo();
      expect(API.getUndoStack().length).toBe(3);
      expect(API.getRedoStack().length).toBe(3);
      expect(assertSelectedElements(h.elements[0]));
      expect(h.state.editingLinearElement).toBeNull(); // undo `open editor`
      expect(h.state.selectedLinearElement?.elementId).toBe(h.elements[0].id);
      expect(h.elements).toEqual([
        expect.objectContaining({
          isDeleted: false,
          points: [
            [0, 0],
            [10, 10],
            [20, 0],
          ],
        }),
      ]);

      Keyboard.undo();
      expect(API.getUndoStack().length).toBe(2);
      expect(API.getRedoStack().length).toBe(4);
      expect(assertSelectedElements(h.elements[0]));
      expect(h.state.editingLinearElement).toBeNull();
      expect(h.state.selectedLinearElement).toBeNull(); // undo `actionFinalize`
      expect(h.elements).toEqual([
        expect.objectContaining({
          isDeleted: false,
          points: [
            [0, 0],
            [10, 10],
            [20, 0],
          ],
        }),
      ]);

      Keyboard.undo();
      expect(API.getUndoStack().length).toBe(1);
      expect(API.getRedoStack().length).toBe(5);
      expect(assertSelectedElements(h.elements[0]));
      expect(h.state.editingLinearElement).toBeNull();
      expect(h.state.selectedLinearElement).toBeNull();
      expect(h.elements).toEqual([
        expect.objectContaining({
          isDeleted: false,
          points: [
            [0, 0],
            [10, 10],
          ],
        }),
      ]);

      Keyboard.undo();
      expect(API.getUndoStack().length).toBe(0);
      expect(API.getRedoStack().length).toBe(6);
      expect(API.getSelectedElements().length).toBe(0);
      expect(h.state.editingLinearElement).toBeNull();
      expect(h.state.selectedLinearElement).toBeNull();
      expect(h.elements).toEqual([
        expect.objectContaining({
          isDeleted: true,
          points: [
            [0, 0],
            [10, 10],
          ],
        }),
      ]);

      Keyboard.redo();
      expect(API.getUndoStack().length).toBe(1);
      expect(API.getRedoStack().length).toBe(5);
      expect(assertSelectedElements(h.elements[0]));
      expect(h.state.editingLinearElement).toBeNull();
      expect(h.state.selectedLinearElement).toBeNull();
      expect(h.elements).toEqual([
        expect.objectContaining({
          isDeleted: false,
          points: [
            [0, 0],
            [10, 10],
          ],
        }),
      ]);

      Keyboard.redo();
      expect(API.getUndoStack().length).toBe(2);
      expect(API.getRedoStack().length).toBe(4);
      expect(assertSelectedElements(h.elements[0]));
      expect(h.state.editingLinearElement).toBeNull();
      expect(h.state.selectedLinearElement).toBeNull(); // undo `actionFinalize`
      expect(h.elements).toEqual([
        expect.objectContaining({
          isDeleted: false,
          points: [
            [0, 0],
            [10, 10],
            [20, 0],
          ],
        }),
      ]);

      Keyboard.redo();
      expect(API.getUndoStack().length).toBe(3);
      expect(API.getRedoStack().length).toBe(3);
      expect(assertSelectedElements(h.elements[0]));
      expect(h.state.editingLinearElement).toBeNull(); // undo `open editor`
      expect(h.state.selectedLinearElement?.elementId).toBe(h.elements[0].id);
      expect(h.elements).toEqual([
        expect.objectContaining({
          isDeleted: false,
          points: [
            [0, 0],
            [10, 10],
            [20, 0],
          ],
        }),
      ]);

      Keyboard.redo();
      expect(API.getUndoStack().length).toBe(4);
      expect(API.getRedoStack().length).toBe(2);
      expect(assertSelectedElements(h.elements[0]));
      expect(h.state.editingLinearElement?.elementId).toBe(h.elements[0].id);
      expect(h.state.selectedLinearElement?.elementId).toBe(h.elements[0].id);
      expect(h.elements).toEqual([
        expect.objectContaining({
          isDeleted: false,
          points: [
            [0, 0],
            [10, 10],
            [20, 0],
          ],
        }),
      ]);

      Keyboard.redo();
      expect(API.getUndoStack().length).toBe(5);
      expect(API.getRedoStack().length).toBe(1);
      expect(assertSelectedElements(h.elements[0]));
      expect(h.state.editingLinearElement?.elementId).toBe(h.elements[0].id);
      expect(h.state.selectedLinearElement?.elementId).toBe(h.elements[0].id);
      expect(h.elements).toEqual([
        expect.objectContaining({
          isDeleted: false,
          points: [
            [0, 0],
            [10, 10],
            [20, 20],
          ],
        }),
      ]);

      Keyboard.redo();
      expect(API.getUndoStack().length).toBe(6);
      expect(API.getRedoStack().length).toBe(0);
      expect(assertSelectedElements(h.elements[0]));
      expect(h.state.editingLinearElement).toBeNull();
      expect(h.state.selectedLinearElement).not.toBeNull();
      expect(h.elements).toEqual([
        expect.objectContaining({
          isDeleted: false,
          points: [
            [0, 0],
            [10, 10],
            [20, 20],
          ],
        }),
      ]);
    });

    it("should create entry when selecting freedraw", async () => {
      await render(<Excalidraw handleKeyboardGlobally={true} />);

      UI.clickTool("rectangle");
      mouse.down(-10, -10);
      mouse.up(10, 10);

      UI.clickTool("freedraw");
      mouse.down(40, -20);
      mouse.up(50, 10);

      const rectangle = h.elements[0];
      const freedraw1 = h.elements[1];

      expect(API.getUndoStack().length).toBe(3);
      expect(API.getRedoStack().length).toBe(0);
      expect(API.getSelectedElements().length).toBe(0);
      expect(h.elements).toEqual([
        expect.objectContaining({ id: rectangle.id }),
        expect.objectContaining({ id: freedraw1.id, strokeColor: black }),
      ]);

      Keyboard.undo();
      expect(API.getUndoStack().length).toBe(2);
      expect(API.getRedoStack().length).toBe(1);
      expect(API.getSelectedElements().length).toBe(0);
      expect(h.elements).toEqual([
        expect.objectContaining({ id: rectangle.id }),
        expect.objectContaining({
          id: freedraw1.id,
          strokeColor: black,
          isDeleted: true,
        }),
      ]);

      togglePopover("Stroke");
      UI.clickOnTestId("color-red");
      mouse.down(40, -20);
      mouse.up(50, 10);

      const freedraw2 = h.elements[2];

      expect(API.getUndoStack().length).toBe(3);
      expect(API.getRedoStack().length).toBe(0);
      expect(h.elements).toEqual([
        expect.objectContaining({ id: rectangle.id }),
        expect.objectContaining({
          id: freedraw1.id,
          strokeColor: black,
          isDeleted: true,
        }),
        expect.objectContaining({
          id: freedraw2.id,
          strokeColor: COLOR_PALETTE.red[DEFAULT_ELEMENT_STROKE_COLOR_INDEX],
        }),
      ]);

      // ensure we don't end up with duplicated entries
      UI.clickTool("freedraw");
      expect(API.getUndoStack().length).toBe(3);
      expect(API.getRedoStack().length).toBe(0);
    });

    it("should support duplication of groups, appstate group selection and editing group", async () => {
      await render(<Excalidraw handleKeyboardGlobally={true} />);
      const rect1 = API.createElement({
        type: "rectangle",
        groupIds: ["A"],
        x: 0,
      });
      const rect2 = API.createElement({
        type: "rectangle",
        groupIds: ["A"],
        x: 100,
      });

      API.setElements([rect1, rect2]);
      mouse.select(rect1);
      assertSelectedElements([rect1, rect2]);
      expect(API.getUndoStack().length).toBe(1);
      expect(API.getRedoStack().length).toBe(0);
      expect(h.state.editingGroupId).toBeNull();
      expect(h.state.selectedGroupIds).toEqual({ A: true });

      // inside the editing group
      mouse.doubleClickOn(rect2);
      assertSelectedElements([rect2]);
      expect(API.getUndoStack().length).toBe(2);
      expect(API.getRedoStack().length).toBe(0);
      expect(h.state.editingGroupId).toBe("A");
      expect(h.state.selectedGroupIds).not.toEqual({ A: true });

      mouse.clickOn(rect1);
      assertSelectedElements([rect1]);
      expect(API.getUndoStack().length).toBe(3);
      expect(API.getRedoStack().length).toBe(0);
      expect(h.state.editingGroupId).toBe("A");
      expect(h.state.selectedGroupIds).not.toEqual({ A: true });

      Keyboard.undo();
      assertSelectedElements([rect2]);
      expect(API.getUndoStack().length).toBe(2);
      expect(API.getRedoStack().length).toBe(1);
      expect(h.state.editingGroupId).toBe("A");
      expect(h.state.selectedGroupIds).not.toEqual({ A: true });

      Keyboard.undo();
      assertSelectedElements([rect1, rect2]);
      expect(API.getUndoStack().length).toBe(1);
      expect(API.getRedoStack().length).toBe(2);
      expect(h.state.editingGroupId).toBeNull();
      expect(h.state.selectedGroupIds).toEqual({ A: true });

      Keyboard.redo();
      assertSelectedElements([rect2]);
      expect(API.getUndoStack().length).toBe(2);
      expect(API.getRedoStack().length).toBe(1);
      expect(h.state.editingGroupId).toBe("A");
      expect(h.state.selectedGroupIds).not.toEqual({ A: true });

      Keyboard.redo();
      assertSelectedElements([rect1]);
      expect(API.getUndoStack().length).toBe(3);
      expect(API.getRedoStack().length).toBe(0);
      expect(h.state.editingGroupId).toBe("A");
      expect(h.state.selectedGroupIds).not.toEqual({ A: true });

      Keyboard.undo();
      assertSelectedElements([rect2]);
      expect(API.getUndoStack().length).toBe(2);
      expect(API.getRedoStack().length).toBe(1);
      expect(h.state.editingGroupId).toBe("A");
      expect(h.state.selectedGroupIds).not.toEqual({ A: true });

      Keyboard.undo();
      assertSelectedElements([rect1, rect2]);
      expect(API.getUndoStack().length).toBe(1);
      expect(API.getRedoStack().length).toBe(2);
      expect(h.state.editingGroupId).toBeNull();
      expect(h.state.selectedGroupIds).toEqual({ A: true });

      // outside the editing group, testing duplication
      Keyboard.withModifierKeys({ ctrl: true }, () => {
        Keyboard.keyPress("d");
      });
      assertSelectedElements([h.elements[2], h.elements[3]]);
      expect(API.getUndoStack().length).toBe(2);
      expect(API.getRedoStack().length).toBe(0);
      expect(h.elements.length).toBe(4);
      expect(h.state.editingGroupId).toBeNull();
      expect(h.state.selectedGroupIds).not.toEqual(
        expect.objectContaining({ A: true }),
      );

      Keyboard.undo();
      expect(API.getUndoStack().length).toBe(1);
      expect(API.getRedoStack().length).toBe(1);
      expect(h.elements.length).toBe(4);
      expect(h.elements).toEqual([
        expect.objectContaining({ id: rect1.id, isDeleted: false }),
        expect.objectContaining({ id: rect2.id, isDeleted: false }),
        expect.objectContaining({ [ORIG_ID]: rect1.id, isDeleted: true }),
        expect.objectContaining({ [ORIG_ID]: rect2.id, isDeleted: true }),
      ]);
      expect(h.state.editingGroupId).toBeNull();
      expect(h.state.selectedGroupIds).toEqual({ A: true });

      Keyboard.redo();
      expect(API.getUndoStack().length).toBe(2);
      expect(API.getRedoStack().length).toBe(0);
      expect(h.elements.length).toBe(4);
      expect(h.elements).toEqual([
        expect.objectContaining({ id: rect1.id, isDeleted: false }),
        expect.objectContaining({ id: rect2.id, isDeleted: false }),
        expect.objectContaining({ [ORIG_ID]: rect1.id, isDeleted: false }),
        expect.objectContaining({ [ORIG_ID]: rect2.id, isDeleted: false }),
      ]);
      expect(h.state.editingGroupId).toBeNull();
      expect(h.state.selectedGroupIds).not.toEqual(
        expect.objectContaining({ A: true }),
      );

      // undo again, and duplicate once more
      Keyboard.withModifierKeys({ ctrl: true }, () => {
        Keyboard.keyPress("z");
        Keyboard.keyPress("d");
      });
      expect(API.getUndoStack().length).toBe(2);
      expect(API.getRedoStack().length).toBe(0);
      expect(h.elements.length).toBe(6);
      expect(h.elements).toEqual(
        expect.arrayContaining([
          expect.objectContaining({ id: rect1.id, isDeleted: false }),
          expect.objectContaining({ id: rect2.id, isDeleted: false }),
          expect.objectContaining({ [ORIG_ID]: rect1.id, isDeleted: true }),
          expect.objectContaining({ [ORIG_ID]: rect2.id, isDeleted: true }),
          expect.objectContaining({
            [ORIG_ID]: getCloneByOrigId(rect1.id)?.id,
            isDeleted: false,
          }),
          expect.objectContaining({
            [ORIG_ID]: getCloneByOrigId(rect2.id)?.id,
            isDeleted: false,
          }),
        ]),
      );
      expect(h.state.editingGroupId).toBeNull();
      expect(h.state.selectedGroupIds).not.toEqual(
        expect.objectContaining({ A: true }),
      );
    });

    it("should support changes in elements' order", async () => {
      await render(<Excalidraw handleKeyboardGlobally={true} />);

      const rect1 = UI.createElement("rectangle", { x: 10 });
      const rect2 = UI.createElement("rectangle", { x: 20, y: 20 });
      const rect3 = UI.createElement("rectangle", { x: 40, y: 40 });

      API.executeAction(actionSendBackward);

      expect(API.getUndoStack().length).toBe(4);
      expect(API.getRedoStack().length).toBe(0);
      assertSelectedElements(rect3);

      Keyboard.undo();
      expect(API.getUndoStack().length).toBe(3);
      expect(API.getRedoStack().length).toBe(1);
      assertSelectedElements(rect3);
      expect(h.elements).toEqual([
        expect.objectContaining({ id: rect1.id }),
        expect.objectContaining({ id: rect2.id }),
        expect.objectContaining({ id: rect3.id }),
      ]);

      Keyboard.redo();
      expect(API.getUndoStack().length).toBe(4);
      expect(API.getRedoStack().length).toBe(0);
      assertSelectedElements(rect3);
      expect(h.elements).toEqual([
        expect.objectContaining({ id: rect1.id }),
        expect.objectContaining({ id: rect3.id }),
        expect.objectContaining({ id: rect2.id }),
      ]);

      mouse.select([rect1, rect3]);
      expect(API.getUndoStack().length).toBe(6);
      expect(API.getRedoStack().length).toBe(0);
      assertSelectedElements([rect1, rect3]);

      API.executeAction(actionBringForward);

      expect(API.getUndoStack().length).toBe(7);
      expect(API.getRedoStack().length).toBe(0);
      assertSelectedElements([rect1, rect3]);

      Keyboard.undo();
      expect(API.getUndoStack().length).toBe(6);
      expect(API.getRedoStack().length).toBe(1);
      assertSelectedElements([rect1, rect3]);
      expect(h.elements).toEqual([
        expect.objectContaining({ id: rect1.id }),
        expect.objectContaining({ id: rect3.id }),
        expect.objectContaining({ id: rect2.id }),
      ]);

      Keyboard.redo();
      expect(API.getUndoStack().length).toBe(7);
      expect(API.getRedoStack().length).toBe(0);
      assertSelectedElements([rect1, rect3]);
      expect(h.elements).toEqual([
        expect.objectContaining({ id: rect2.id }),
        expect.objectContaining({ id: rect1.id }),
        expect.objectContaining({ id: rect3.id }),
      ]);
    });

    describe("should support bidirectional bindings", async () => {
      let rect1: ExcalidrawGenericElement;
      let rect2: ExcalidrawGenericElement;
      let text: ExcalidrawTextElement;
      let arrow: ExcalidrawLinearElement;

      const rect1Props = {
        type: "rectangle",
        height: 100,
        width: 100,
        x: -100,
        y: -50,
      } as const;

      const rect2Props = {
        type: "rectangle",
        height: 100,
        width: 100,
        x: 100,
        y: -50,
      } as const;

      const textProps = {
        type: "text",
        x: -200,
        text: "ola",
      } as const;

      beforeEach(async () => {
        await render(<Excalidraw handleKeyboardGlobally={true} />);

        rect1 = API.createElement({ ...rect1Props });
        text = API.createElement({ ...textProps });
        rect2 = API.createElement({ ...rect2Props });

        API.updateScene({
          elements: [rect1, text, rect2],
          captureUpdate: CaptureUpdateAction.IMMEDIATELY,
        });

        // bind text1 to rect1
        mouse.select([rect1, text]);
        fireEvent.contextMenu(GlobalTestState.interactiveCanvas);
        fireEvent.click(
          queryByText(
            document.querySelector(".context-menu") as HTMLElement,
            "Bind text to the container",
          )!,
        );

        expect(API.getUndoStack().length).toBe(4);
        expect(text.containerId).toBe(rect1.id);
        expect(rect1.boundElements).toStrictEqual([
          { id: text.id, type: "text" },
        ]);

        // bind arrow to rect1 and rect2
        UI.clickTool("arrow");
        mouse.down(0, 0);
        mouse.up(100, 0);

        arrow = h.elements[3] as ExcalidrawLinearElement;

        expect(API.getUndoStack().length).toBe(5);
        expect(arrow.startBinding).toEqual({
          elementId: rect1.id,
          focus: expect.toBeNonNaNNumber(),
          gap: expect.toBeNonNaNNumber(),
        });
        expect(arrow.endBinding).toEqual({
          elementId: rect2.id,
          focus: expect.toBeNonNaNNumber(),
          gap: expect.toBeNonNaNNumber(),
        });
        expect(rect1.boundElements).toStrictEqual([
          { id: text.id, type: "text" },
          { id: arrow.id, type: "arrow" },
        ]);
        expect(rect2.boundElements).toStrictEqual([
          { id: arrow.id, type: "arrow" },
        ]);
      });

      it("should unbind arrow from non deleted bindable elements on undo and rebind on redo", async () => {
        Keyboard.undo();
        expect(API.getUndoStack().length).toBe(4);
        expect(API.getRedoStack().length).toBe(1);
        expect(arrow.startBinding).toEqual({
          elementId: rect1.id,
          focus: expect.toBeNonNaNNumber(),
          gap: expect.toBeNonNaNNumber(),
        });
        expect(arrow.endBinding).toEqual({
          elementId: rect2.id,
          focus: expect.toBeNonNaNNumber(),
          gap: expect.toBeNonNaNNumber(),
        });
        expect(h.elements).toEqual([
          expect.objectContaining({
            id: rect1.id,
            boundElements: [{ id: text.id, type: "text" }],
          }),
          expect.objectContaining({ id: text.id }),
          expect.objectContaining({ id: rect2.id, boundElements: [] }),
          expect.objectContaining({ id: arrow.id, isDeleted: true }),
        ]);

        Keyboard.redo();
        expect(API.getUndoStack().length).toBe(5);
        expect(API.getRedoStack().length).toBe(0);
        expect(arrow.startBinding).toEqual({
          elementId: rect1.id,
          focus: expect.toBeNonNaNNumber(),
          gap: expect.toBeNonNaNNumber(),
        });
        expect(arrow.endBinding).toEqual({
          elementId: rect2.id,
          focus: expect.toBeNonNaNNumber(),
          gap: expect.toBeNonNaNNumber(),
        });
        expect(h.elements).toEqual([
          expect.objectContaining({
            id: rect1.id,
            boundElements: [
              { id: text.id, type: "text" },
              { id: arrow.id, type: "arrow" },
            ],
          }),
          expect.objectContaining({ id: text.id }),
          expect.objectContaining({
            id: rect2.id,
            boundElements: [{ id: arrow.id, type: "arrow" }],
          }),
          expect.objectContaining({ id: arrow.id, isDeleted: false }),
        ]);
      });

      it("should unbind arrow from non deleted bindable elements on deletion and rebind on undo", async () => {
        Keyboard.keyDown(KEYS.DELETE);
        expect(API.getUndoStack().length).toBe(6);
        expect(API.getRedoStack().length).toBe(0);
        expect(arrow.startBinding).toEqual({
          elementId: rect1.id,
          focus: expect.toBeNonNaNNumber(),
          gap: expect.toBeNonNaNNumber(),
        });
        expect(arrow.endBinding).toEqual({
          elementId: rect2.id,
          focus: expect.toBeNonNaNNumber(),
          gap: expect.toBeNonNaNNumber(),
        });
        expect(h.elements).toEqual([
          expect.objectContaining({
            id: rect1.id,
            boundElements: [{ id: text.id, type: "text" }],
          }),
          expect.objectContaining({ id: text.id }),
          expect.objectContaining({ id: rect2.id, boundElements: [] }),
          expect.objectContaining({ id: arrow.id, isDeleted: true }),
        ]);

        Keyboard.undo();
        expect(API.getUndoStack().length).toBe(5);
        expect(API.getRedoStack().length).toBe(1);
        expect(arrow.startBinding).toEqual({
          elementId: rect1.id,
          focus: expect.toBeNonNaNNumber(),
          gap: expect.toBeNonNaNNumber(),
        });
        expect(arrow.endBinding).toEqual({
          elementId: rect2.id,
          focus: expect.toBeNonNaNNumber(),
          gap: expect.toBeNonNaNNumber(),
        });
        expect(h.elements).toEqual([
          expect.objectContaining({
            id: rect1.id,
            boundElements: [
              { id: text.id, type: "text" },
              { id: arrow.id, type: "arrow" },
            ],
          }),
          expect.objectContaining({ id: text.id }),
          expect.objectContaining({
            id: rect2.id,
            boundElements: [{ id: arrow.id, type: "arrow" }],
          }),
          expect.objectContaining({ id: arrow.id, isDeleted: false }),
        ]);
      });

      it("should unbind everything from non deleted elements when iterating through the whole undo stack and vice versa rebind everything on redo", async () => {
        Keyboard.undo();
        Keyboard.undo();
        Keyboard.undo();
        Keyboard.undo();
        Keyboard.undo();

        expect(API.getUndoStack().length).toBe(0);
        expect(API.getRedoStack().length).toBe(5);
        expect(h.elements).toEqual(
          expect.arrayContaining([
            expect.objectContaining({
              id: rect1.id,
              boundElements: [],
              isDeleted: true,
            }),
            expect.objectContaining({
              id: text.id,
              containerId: null,
              isDeleted: true,
            }),
            expect.objectContaining({
              id: rect2.id,
              boundElements: [],
              isDeleted: true,
            }),
            expect.objectContaining({
              id: arrow.id,
              startBinding: expect.objectContaining({
                elementId: rect1.id,
                focus: expect.toBeNonNaNNumber(),
                gap: expect.toBeNonNaNNumber(),
              }),
              endBinding: expect.objectContaining({
                elementId: rect2.id,
                focus: expect.toBeNonNaNNumber(),
                gap: expect.toBeNonNaNNumber(),
              }),
              isDeleted: true,
            }),
          ]),
        );

        Keyboard.redo();
        Keyboard.redo();
        Keyboard.redo();
        Keyboard.redo();
        Keyboard.redo();

        expect(API.getUndoStack().length).toBe(5);
        expect(API.getRedoStack().length).toBe(0);
        expect(h.elements).toEqual(
          expect.arrayContaining([
            expect.objectContaining({
              id: rect1.id,
              boundElements: expect.arrayContaining([
                { id: text.id, type: "text" },
                { id: arrow.id, type: "arrow" },
              ]),
              isDeleted: false,
            }),
            expect.objectContaining({
              id: text.id,
              containerId: rect1.id,
              isDeleted: false,
            }),
            expect.objectContaining({
              id: rect2.id,
              boundElements: [{ id: arrow.id, type: "arrow" }],
              isDeleted: false,
            }),
            expect.objectContaining({
              id: arrow.id,
              startBinding: expect.objectContaining({
                elementId: rect1.id,
                focus: expect.toBeNonNaNNumber(),
                gap: expect.toBeNonNaNNumber(),
              }),
              endBinding: expect.objectContaining({
                elementId: rect2.id,
                focus: expect.toBeNonNaNNumber(),
                gap: expect.toBeNonNaNNumber(),
              }),
              isDeleted: false,
            }),
          ]),
        );
      });

      it("should unbind rectangle from arrow on deletion and rebind on undo", async () => {
        mouse.select(rect1);
        Keyboard.keyPress(KEYS.DELETE);
        expect(API.getUndoStack().length).toBe(7);
        expect(API.getRedoStack().length).toBe(0);
        expect(h.elements).toEqual(
          expect.arrayContaining([
            expect.objectContaining({
              id: rect1.id,
              boundElements: [
                { id: text.id, type: "text" },
                { id: arrow.id, type: "arrow" },
              ],
              isDeleted: true,
            }),
            expect.objectContaining({
              id: text.id,
              containerId: rect1.id,
              isDeleted: true,
            }),
            expect.objectContaining({
              id: rect2.id,
              boundElements: [{ id: arrow.id, type: "arrow" }],
              isDeleted: false,
            }),
            expect.objectContaining({
              id: arrow.id,
              startBinding: null,
              endBinding: expect.objectContaining({
                elementId: rect2.id,
                focus: expect.toBeNonNaNNumber(),
                gap: expect.toBeNonNaNNumber(),
              }),
              isDeleted: false,
            }),
          ]),
        );

        Keyboard.undo();
        expect(API.getUndoStack().length).toBe(6);
        expect(API.getRedoStack().length).toBe(1);
        expect(h.elements).toEqual(
          expect.arrayContaining([
            expect.objectContaining({
              id: rect1.id,
              boundElements: expect.arrayContaining([
                { id: arrow.id, type: "arrow" },
                { id: text.id, type: "text" }, // order has now changed!
              ]),
              isDeleted: false,
            }),
            expect.objectContaining({
              id: text.id,
              containerId: rect1.id,
              isDeleted: false,
            }),
            expect.objectContaining({
              id: rect2.id,
              boundElements: [{ id: arrow.id, type: "arrow" }],
              isDeleted: false,
            }),
            expect.objectContaining({
              id: arrow.id,
              startBinding: expect.objectContaining({
                elementId: rect1.id,
                focus: expect.toBeNonNaNNumber(),
                gap: expect.toBeNonNaNNumber(),
              }),
              endBinding: expect.objectContaining({
                elementId: rect2.id,
                focus: expect.toBeNonNaNNumber(),
                gap: expect.toBeNonNaNNumber(),
              }),
              isDeleted: false,
            }),
          ]),
        );
      });

      it("should unbind rectangles from arrow on deletion and rebind on undo", async () => {
        mouse.select([rect1, rect2]);
        Keyboard.keyPress(KEYS.DELETE);
        expect(API.getUndoStack().length).toBe(8);
        expect(API.getRedoStack().length).toBe(0);
        expect(h.elements).toEqual([
          expect.objectContaining({
            id: rect1.id,
            boundElements: [
              { id: text.id, type: "text" },
              { id: arrow.id, type: "arrow" },
            ],
            isDeleted: true,
          }),
          expect.objectContaining({
            id: text.id,
            containerId: rect1.id,
            isDeleted: true,
          }),
          expect.objectContaining({
            id: rect2.id,
            boundElements: [{ id: arrow.id, type: "arrow" }],
            isDeleted: true,
          }),
          expect.objectContaining({
            id: arrow.id,
            startBinding: null,
            endBinding: null,
            isDeleted: false,
          }),
        ]);

        Keyboard.undo();
        expect(API.getUndoStack().length).toBe(7);
        expect(API.getRedoStack().length).toBe(1);
        expect(h.elements).toEqual(
          expect.arrayContaining([
            expect.objectContaining({
              id: rect1.id,
              boundElements: expect.arrayContaining([
                { id: arrow.id, type: "arrow" },
                { id: text.id, type: "text" }, // order has now changed!
              ]),
              isDeleted: false,
            }),
            expect.objectContaining({
              id: text.id,
              containerId: rect1.id,
              isDeleted: false,
            }),
            expect.objectContaining({
              id: rect2.id,
              boundElements: [{ id: arrow.id, type: "arrow" }],
              isDeleted: false,
            }),
            expect.objectContaining({
              id: arrow.id,
              startBinding: expect.objectContaining({
                elementId: rect1.id,
                focus: expect.toBeNonNaNNumber(),
                gap: expect.toBeNonNaNNumber(),
              }),
              endBinding: expect.objectContaining({
                elementId: rect2.id,
                focus: expect.toBeNonNaNNumber(),
                gap: expect.toBeNonNaNNumber(),
              }),
              isDeleted: false,
            }),
          ]),
        );
      });
    });

    it("should disable undo/redo buttons when stacks empty", async () => {
      const { container } = await render(
        <Excalidraw
          initialData={{
            elements: [API.createElement({ type: "rectangle", id: "A" })],
          }}
        />,
      );

      const undoAction = createUndoAction(h.history);
      const redoAction = createRedoAction(h.history);

      await waitFor(() => {
        expect(h.elements).toEqual([expect.objectContaining({ id: "A" })]);
        expect(h.history.isUndoStackEmpty).toBeTruthy();
        expect(h.history.isRedoStackEmpty).toBeTruthy();
      });

      const undoButton = queryByTestId(container, "button-undo");
      const redoButton = queryByTestId(container, "button-redo");

      expect(undoButton).toBeDisabled();
      expect(redoButton).toBeDisabled();

      const rectangle = UI.createElement("rectangle");
      expect(h.elements).toEqual([
        expect.objectContaining({ id: "A" }),
        expect.objectContaining({ id: rectangle.id }),
      ]);

      expect(h.history.isUndoStackEmpty).toBeFalsy();
      expect(h.history.isRedoStackEmpty).toBeTruthy();
      expect(undoButton).not.toBeDisabled();
      expect(redoButton).toBeDisabled();

      API.executeAction(undoAction);

      expect(h.history.isUndoStackEmpty).toBeTruthy();
      expect(h.history.isRedoStackEmpty).toBeFalsy();
      expect(undoButton).toBeDisabled();
      expect(redoButton).not.toBeDisabled();

      API.executeAction(redoAction);

      expect(h.history.isUndoStackEmpty).toBeFalsy();
      expect(h.history.isRedoStackEmpty).toBeTruthy();
      expect(undoButton).not.toBeDisabled();
      expect(redoButton).toBeDisabled();
    });

    it("remounting undo/redo buttons should initialize undo/redo state correctly", async () => {
      const { container } = await render(
        <Excalidraw
          initialData={{
            elements: [API.createElement({ type: "rectangle", id: "A" })],
          }}
        />,
      );

      const undoAction = createUndoAction(h.history);

      await waitFor(() => {
        expect(h.elements).toEqual([expect.objectContaining({ id: "A" })]);
        expect(h.history.isUndoStackEmpty).toBeTruthy();
        expect(h.history.isRedoStackEmpty).toBeTruthy();
      });

      expect(queryByTestId(container, "button-undo")).toBeDisabled();
      expect(queryByTestId(container, "button-redo")).toBeDisabled();

      // testing undo button
      // -----------------------------------------------------------------------

      const rectangle = UI.createElement("rectangle");
      expect(h.elements).toEqual([
        expect.objectContaining({ id: "A" }),
        expect.objectContaining({ id: rectangle.id }),
      ]);

      expect(h.history.isUndoStackEmpty).toBeFalsy();
      expect(h.history.isRedoStackEmpty).toBeTruthy();
      expect(queryByTestId(container, "button-undo")).not.toBeDisabled();
      expect(queryByTestId(container, "button-redo")).toBeDisabled();

      API.executeAction(actionToggleViewMode);
      expect(h.state.viewModeEnabled).toBe(true);

      expect(queryByTestId(container, "button-undo")).toBeNull();
      expect(queryByTestId(container, "button-redo")).toBeNull();

      API.executeAction(actionToggleViewMode);
      expect(h.state.viewModeEnabled).toBe(false);

      await waitFor(() => {
        expect(queryByTestId(container, "button-undo")).not.toBeDisabled();
        expect(queryByTestId(container, "button-redo")).toBeDisabled();
      });

      // testing redo button
      // -----------------------------------------------------------------------

      API.executeAction(undoAction);

      expect(h.history.isUndoStackEmpty).toBeTruthy();
      expect(h.history.isRedoStackEmpty).toBeFalsy();
      expect(queryByTestId(container, "button-undo")).toBeDisabled();
      expect(queryByTestId(container, "button-redo")).not.toBeDisabled();

      API.executeAction(actionToggleViewMode);
      expect(h.state.viewModeEnabled).toBe(true);

      expect(queryByTestId(container, "button-undo")).toBeNull();
      expect(queryByTestId(container, "button-redo")).toBeNull();

      API.executeAction(actionToggleViewMode);
      expect(h.state.viewModeEnabled).toBe(false);

      expect(h.history.isUndoStackEmpty).toBeTruthy();
      expect(h.history.isRedoStackEmpty).toBeFalsy();
      expect(queryByTestId(container, "button-undo")).toBeDisabled();
      expect(queryByTestId(container, "button-redo")).not.toBeDisabled();
    });
  });

  describe("multiplayer undo/redo", () => {
    // Util to check that we end up in the same state after series of undo / redo
    function runTwice(callback: () => void) {
      for (let i = 0; i < 2; i++) {
        callback();
      }
    }

    beforeEach(async () => {
      await render(
        <Excalidraw handleKeyboardGlobally={true} isCollaborating={true} />,
      );
    });

    it("should not override remote changes on different elements", async () => {
      UI.createElement("rectangle", { x: 10 });
      togglePopover("Background");
      UI.clickOnTestId("color-red");

      expect(API.getUndoStack().length).toBe(2);

      expect(h.elements).toEqual([
        expect.objectContaining({ backgroundColor: red }),
      ]);

      // Simulate remote update
      API.updateScene({
        elements: [
          ...h.elements,
          API.createElement({
            type: "rectangle",
            strokeColor: blue,
          }),
        ],
        captureUpdate: CaptureUpdateAction.NEVER,
      });

      Keyboard.undo();
      expect(h.elements).toEqual([
        expect.objectContaining({ backgroundColor: transparent }),
        expect.objectContaining({ strokeColor: blue }),
      ]);

      Keyboard.redo();
      expect(h.elements).toEqual([
        expect.objectContaining({ backgroundColor: red }),
        expect.objectContaining({ strokeColor: blue }),
      ]);

      Keyboard.undo();
      expect(API.getUndoStack().length).toBe(1);
      expect(API.getUndoStack().length).toBe(1);
      expect(h.elements).toEqual([
        expect.objectContaining({ backgroundColor: transparent }),
        expect.objectContaining({ strokeColor: blue }),
      ]);
    });

    it("should not override remote changes on different properties", async () => {
      UI.createElement("rectangle", { x: 10 });
      togglePopover("Background");
      UI.clickOnTestId("color-red");

      expect(API.getUndoStack().length).toBe(2);

      // Simulate remote update
      API.updateScene({
        elements: [
          newElementWith(h.elements[0], {
            strokeColor: yellow,
          }),
        ],
        captureUpdate: CaptureUpdateAction.NEVER,
      });

      Keyboard.undo();
      expect(h.elements).toEqual([
        expect.objectContaining({
          backgroundColor: transparent,
          strokeColor: yellow,
        }),
      ]);

      Keyboard.redo();
      expect(h.elements).toEqual([
        expect.objectContaining({
          backgroundColor: red,
          strokeColor: yellow,
        }),
      ]);
    });

    // https://www.figma.com/blog/how-figmas-multiplayer-technology-works/#implementing-undo
    // This is due to the fact that deltas are updated in `applyLatestChanges`.
    it("should update history entries after remote changes on the same properties", async () => {
      UI.createElement("rectangle", { x: 10 });
      togglePopover("Background");
      UI.clickOnTestId("color-red");
      UI.clickOnTestId("color-blue");

      // At this point we have all the history entries created, no new entries will be created, only existing entries will get inversed and updated
      expect(API.getUndoStack().length).toBe(3);

      Keyboard.undo();
      expect(h.elements).toEqual([
        expect.objectContaining({ backgroundColor: red }),
      ]);

      Keyboard.redo();
      expect(h.elements).toEqual([
        expect.objectContaining({ backgroundColor: blue }),
      ]);

      // Simulate remote update
      API.updateScene({
        elements: [
          newElementWith(h.elements[0], {
            backgroundColor: yellow,
          }),
        ],
        captureUpdate: CaptureUpdateAction.NEVER,
      });

      // At this point our entry gets updated from `red` -> `blue` into `red` -> `yellow`
      Keyboard.undo();
      expect(h.elements).toEqual([
        expect.objectContaining({ backgroundColor: red }),
      ]);

      // Simulate remote update
      API.updateScene({
        elements: [
          newElementWith(h.elements[0], {
            backgroundColor: violet,
          }),
        ],
        captureUpdate: CaptureUpdateAction.NEVER,
      });

      // At this point our (inversed) entry gets updated from `red` -> `yellow` into `violet` -> `yellow`
      Keyboard.redo();
      expect(h.elements).toEqual([
        expect.objectContaining({ backgroundColor: yellow }),
      ]);

      Keyboard.undo();
      expect(h.elements).toEqual([
        expect.objectContaining({ backgroundColor: violet }),
      ]);

      Keyboard.undo();
      expect(h.elements).toEqual([
        expect.objectContaining({ backgroundColor: transparent }),
      ]);
    });

    it("should redraw arrows on undo", () => {
      const rect = API.createElement({
        type: "rectangle",
        id: "KPrBI4g_v9qUB1XxYLgSz",
        x: 873,
        y: 212,
        width: 157,
        height: 126,
      });
      const diamond = API.createElement({
        id: "u2JGnnmoJ0VATV4vCNJE5",
        type: "diamond",
        x: 1152,
        y: 516,
        width: 124,
        height: 129,
      });
      const arrow = API.createElement({
        type: "arrow",
        id: "6Rm4g567UQM4WjLwej2Vc",
        elbowed: true,
      });

      API.updateScene({
        elements: [rect, diamond],
        captureUpdate: CaptureUpdateAction.IMMEDIATELY,
      });

      // Connect the arrow
      API.updateScene({
        elements: [
          {
            ...rect,
            boundElements: [
              {
                id: "6Rm4g567UQM4WjLwej2Vc",
                type: "arrow",
              },
            ],
          },
          {
            ...diamond,
            boundElements: [
              {
                id: "6Rm4g567UQM4WjLwej2Vc",
                type: "arrow",
              },
            ],
          },
          {
            ...arrow,
            x: 1035,
            y: 274.9,
            width: 178.9000000000001,
            height: 236.10000000000002,
            points: [
              pointFrom(0, 0),
              pointFrom(178.9000000000001, 0),
              pointFrom(178.9000000000001, 236.10000000000002),
            ],
            startBinding: {
              elementId: "KPrBI4g_v9qUB1XxYLgSz",
              focus: -0.001587301587301948,
              gap: 5,
              fixedPoint: [1.0318471337579618, 0.49920634920634904],
            } as FixedPointBinding,
            endBinding: {
              elementId: "u2JGnnmoJ0VATV4vCNJE5",
              focus: -0.0016129032258049847,
              gap: 3.537079145500037,
              fixedPoint: [0.4991935483870975, -0.03875193720914723],
            } as FixedPointBinding,
          },
        ],
        captureUpdate: CaptureUpdateAction.IMMEDIATELY,
      });

      Keyboard.undo();

      API.updateScene({
        elements: h.elements.map((el) =>
          el.id === "KPrBI4g_v9qUB1XxYLgSz"
            ? {
                ...el,
                x: 600,
                y: 0,
              }
            : el,
        ),
        captureUpdate: CaptureUpdateAction.NEVER,
      });

      Keyboard.undo();

      const modifiedArrow = h.elements.filter(
        (el) => el.type === "arrow",
      )[0] as ExcalidrawElbowArrowElement;
      expect(modifiedArrow.points).toCloselyEqualPoints([
        [0, 0],
        [178.9, 0],
        [178.9, 236.1],
      ]);
    });

    // TODO: #7348 ideally we should not override, but since the order of groupIds matters, right now we cannot ensure that with postprocssed groupIds the order will be consistent after series or undos/redos, we don't postprocess them at all
    //       in other words, if we would postprocess groupIds, the groupIds order on "redo" below would be ["B", "A"] instead of ["A", "B"]
    it("should override remotely added groups on undo, but restore them on redo", async () => {
      const rect1 = API.createElement({ type: "rectangle" });
      const rect2 = API.createElement({ type: "rectangle" });

      // Initialize scene
      API.updateScene({
        elements: [rect1, rect2],
        captureUpdate: CaptureUpdateAction.NEVER,
      });

      // Simulate local update
      API.updateScene({
        elements: [
          newElementWith(h.elements[0], { groupIds: ["A"] }),
          newElementWith(h.elements[1], { groupIds: ["A"] }),
        ],
        captureUpdate: CaptureUpdateAction.IMMEDIATELY,
      });

      const rect3 = API.createElement({ type: "rectangle", groupIds: ["B"] });
      const rect4 = API.createElement({ type: "rectangle", groupIds: ["B"] });

      // Simulate remote update
      API.updateScene({
        elements: [
          newElementWith(h.elements[0], { groupIds: ["A", "B"] }),
          newElementWith(h.elements[1], { groupIds: ["A", "B"] }),
          rect3,
          rect4,
        ],
        captureUpdate: CaptureUpdateAction.NEVER,
      });

      Keyboard.undo();
      expect(API.getUndoStack().length).toBe(0);
      expect(API.getRedoStack().length).toBe(1);
      expect(h.elements).toEqual([
        expect.objectContaining({ id: rect1.id, groupIds: [] }),
        expect.objectContaining({ id: rect2.id, groupIds: [] }),
        expect.objectContaining({ id: rect3.id, groupIds: ["B"] }),
        expect.objectContaining({ id: rect4.id, groupIds: ["B"] }),
      ]);

      Keyboard.redo();
      expect(API.getUndoStack().length).toBe(1);
      expect(API.getRedoStack().length).toBe(0);
      expect(h.elements).toEqual([
        expect.objectContaining({ id: rect1.id, groupIds: ["A", "B"] }),
        expect.objectContaining({ id: rect2.id, groupIds: ["A", "B"] }),
        expect.objectContaining({ id: rect3.id, groupIds: ["B"] }),
        expect.objectContaining({ id: rect4.id, groupIds: ["B"] }),
      ]);
    });

    it("should override remotely added points on undo, but restore them on redo", async () => {
      UI.clickTool("arrow");
      mouse.click(0, 0);
      mouse.click(10, 10);
      mouse.click(20, 20);

      // actionFinalize
      Keyboard.keyPress(KEYS.ENTER);

      // Simulate remote update
      API.updateScene({
        elements: [
          newElementWith(h.elements[0] as ExcalidrawLinearElement, {
            points: [
              pointFrom(0, 0),
              pointFrom(5, 5),
              pointFrom(10, 10),
              pointFrom(15, 15),
              pointFrom(20, 20),
            ] as LocalPoint[],
          }),
        ],
        captureUpdate: CaptureUpdateAction.NEVER,
      });

      Keyboard.undo(); // undo `actionFinalize`
      Keyboard.undo();
      expect(API.getUndoStack().length).toBe(1);
      expect(API.getRedoStack().length).toBe(2);
      expect(h.elements).toEqual([
        expect.objectContaining({
          points: [
            [0, 0],
            // overriding all the remote points as they are not being postprocessed (as we cannot ensure the order consistency similar to groupIds)
            // but in this case it might not make even sense to combine the points, as in some cases the linear element might lead unexpected results
            [10, 10],
          ],
        }),
      ]);

      Keyboard.undo();
      expect(API.getUndoStack().length).toBe(0);
      expect(API.getRedoStack().length).toBe(3);
      expect(h.elements).toEqual([
        expect.objectContaining({
          isDeleted: true,
          points: [
            [0, 0],
            [10, 10],
          ],
        }),
      ]);

      Keyboard.redo();
      expect(API.getUndoStack().length).toBe(1);
      expect(API.getRedoStack().length).toBe(2);
      expect(h.elements).toEqual([
        expect.objectContaining({
          isDeleted: false,
          points: [
            [0, 0],
            [10, 10],
          ],
        }),
      ]);

      Keyboard.redo();
      expect(API.getUndoStack().length).toBe(2);
      expect(API.getRedoStack().length).toBe(1);
      expect(h.elements).toEqual([
        expect.objectContaining({
          points: [
            [0, 0],
            [5, 5],
            [10, 10],
            [15, 15],
            [20, 20],
          ],
        }),
      ]);

      Keyboard.redo(); // redo `actionFinalize`
      expect(API.getUndoStack().length).toBe(3);
      expect(API.getRedoStack().length).toBe(0);
      expect(h.elements).toEqual([
        expect.objectContaining({
          points: [
            [0, 0],
            [5, 5],
            [10, 10],
            [15, 15],
            [20, 20],
          ],
        }),
      ]);
    });

    it("should redistribute deltas when element gets removed locally but is restored remotely", async () => {
      UI.createElement("rectangle", { x: 10 });
      Keyboard.keyDown(KEYS.DELETE);

      expect(API.getUndoStack().length).toBe(2);
      expect(h.elements).toEqual([
        expect.objectContaining({
          backgroundColor: transparent,
          isDeleted: true,
        }),
      ]);

      // Simulate remote update & restore
      API.updateScene({
        elements: [
          newElementWith(h.elements[0], {
            backgroundColor: yellow,
            isDeleted: false, // undeletion might happen due to concurrency between clients
          }),
        ],
        captureUpdate: CaptureUpdateAction.NEVER,
      });

      expect(API.getSelectedElements()).toEqual([]);
      expect(h.elements).toEqual([
        expect.objectContaining({
          backgroundColor: yellow,
          isDeleted: false,
        }),
      ]);

      // inserted.isDeleted: true is updated with the latest changes to false
      // deleted.isDeleted and inserted.isDeleted are the same and therefore removed delta becomes an updated delta
      Keyboard.undo();
      expect(assertSelectedElements(h.elements[0]));
      expect(API.getUndoStack().length).toBe(1);
      expect(API.getRedoStack().length).toBe(1);
      expect(h.elements).toEqual([
        expect.objectContaining({
          backgroundColor: yellow,
          isDeleted: false,
        }),
      ]);

      Keyboard.undo();
      expect(API.getSelectedElements()).toEqual([]);
      expect(API.getUndoStack().length).toBe(0);
      expect(API.getRedoStack().length).toBe(2);
      expect(h.elements).toEqual([
        expect.objectContaining({
          backgroundColor: yellow,
          isDeleted: true,
        }),
      ]);

      Keyboard.redo();
      expect(assertSelectedElements(h.elements[0]));
      expect(API.getUndoStack().length).toBe(1);
      expect(API.getRedoStack().length).toBe(1);
      expect(h.elements).toEqual([
        expect.objectContaining({
          backgroundColor: yellow,
          isDeleted: false,
        }),
      ]);

      Keyboard.redo();
      expect(assertSelectedElements([]));
      expect(API.getUndoStack().length).toBe(2);
      expect(API.getRedoStack().length).toBe(0);
      expect(h.elements).toEqual([
        expect.objectContaining({
          backgroundColor: yellow,
          isDeleted: false, // isDeleted got updated
        }),
      ]);
    });

    it("should iterate through the history when when element change relates to remotely deleted element", async () => {
      UI.createElement("rectangle", { x: 10 });
      togglePopover("Background");
      UI.clickOnTestId("color-red");

      expect(API.getUndoStack().length).toBe(2);

      expect(h.elements).toEqual([
        expect.objectContaining({ backgroundColor: red }),
      ]);

      // Simulate remote update & deletion
      API.updateScene({
        elements: [
          newElementWith(h.elements[0], {
            backgroundColor: yellow,
            isDeleted: true,
          }),
        ],
        captureUpdate: CaptureUpdateAction.NEVER,
      });

      expect(h.elements).toEqual([
        expect.objectContaining({
          backgroundColor: yellow,
          isDeleted: true,
        }),
      ]);

      // Will iterate through undo stack since applying the change
      // results in no visible change on a deleted element
      Keyboard.undo();
      expect(API.getUndoStack().length).toBe(0);
      expect(API.getRedoStack().length).toBe(2);
      expect(h.elements).toEqual([
        expect.objectContaining({
          backgroundColor: transparent,
          isDeleted: true,
        }),
      ]);

      // We reached the bottom, again we iterate through invisible changes and reach the top
      Keyboard.redo();
      assertSelectedElements();
      expect(API.getUndoStack().length).toBe(2);
      expect(API.getRedoStack().length).toBe(0);
      expect(h.elements).toEqual([
        expect.objectContaining({
          backgroundColor: yellow, // the color still get's updated
          isDeleted: true, // but the element remains deleted
        }),
      ]);
    });

    it("should iterate through the history when element changes relate only to remotely deleted elements", async () => {
      const rect1 = UI.createElement("rectangle", { x: 10 });

      const rect2 = UI.createElement("rectangle", { x: 20 });
      togglePopover("Background");
      UI.clickOnTestId("color-red");

      const rect3 = UI.createElement("rectangle", { x: 30, y: 30 });

      // move rect3
      mouse.downAt(35, 35);
      mouse.moveTo(55, 55);
      mouse.upAt(55, 55);

      expect(API.getUndoStack().length).toBe(5);

      // Simulate remote update
      API.updateScene({
        elements: [
          h.elements[0],
          newElementWith(h.elements[1], {
            isDeleted: true,
          }),
          newElementWith(h.elements[2], {
            isDeleted: true,
          }),
        ],
        captureUpdate: CaptureUpdateAction.NEVER,
      });

      Keyboard.undo();
      expect(API.getUndoStack().length).toBe(1);
      expect(API.getRedoStack().length).toBe(4);
      expect(API.getSelectedElements()).toEqual([
        expect.objectContaining({ id: rect1.id }),
      ]);
      expect(h.elements).toEqual([
        expect.objectContaining({
          id: rect1.id,
          isDeleted: false,
        }),
        expect.objectContaining({
          id: rect2.id,
          isDeleted: true,
          backgroundColor: transparent,
        }),
        expect.objectContaining({
          id: rect3.id,
          isDeleted: true,
          x: 30,
          y: 30,
        }),
      ]);

      Keyboard.redo();
      expect(API.getUndoStack().length).toBe(5);
      expect(API.getRedoStack().length).toBe(0);
      expect(API.getSelectedElements()).toEqual([]);
      expect(h.elements).toEqual([
        expect.objectContaining({
          id: rect1.id,
          isDeleted: false,
        }),
        expect.objectContaining({
          id: rect2.id,
          isDeleted: true,
          backgroundColor: red,
        }),
        expect.objectContaining({
          id: rect3.id,
          isDeleted: true,
          x: 50,
          y: 50,
        }),
      ]);
    });

    it("should iterate through the history when selected elements relate only to remotely deleted elements", async () => {
      const rect1 = API.createElement({ type: "rectangle", x: 10, y: 10 });
      const rect2 = API.createElement({ type: "rectangle", x: 20, y: 20 });
      const rect3 = API.createElement({ type: "rectangle", x: 30, y: 30 });

      API.setElements([rect1, rect2, rect3]);
      mouse.select(rect1);
      mouse.select([rect2, rect3]);

      expect(API.getUndoStack().length).toBe(3);
      expect(API.getSelectedElements()).toEqual([
        expect.objectContaining({ id: rect2.id }),
        expect.objectContaining({ id: rect3.id }),
      ]);

      // Simulate remote update
      API.updateScene({
        elements: [
          h.elements[0],
          newElementWith(h.elements[1], {
            isDeleted: true,
          }),
          newElementWith(h.elements[2], {
            isDeleted: true,
          }),
        ],
        captureUpdate: CaptureUpdateAction.NEVER,
      });

      Keyboard.undo();
      expect(API.getUndoStack().length).toBe(1);
      expect(API.getRedoStack().length).toBe(2);
      expect(API.getSelectedElements()).toEqual([
        expect.objectContaining({ id: rect1.id, isDeleted: false }),
      ]);

      Keyboard.redo();
      expect(API.getUndoStack().length).toBe(3);
      expect(API.getRedoStack().length).toBe(0);
      // do not expect any selectedElementIds, as all relate to deleted elements
      expect(API.getSelectedElements()).toEqual([]);
      expect(h.elements).toEqual([
        expect.objectContaining({ id: rect1.id, isDeleted: false }),
        expect.objectContaining({ id: rect2.id, isDeleted: true }),
        expect.objectContaining({ id: rect3.id, isDeleted: true }),
      ]);

      Keyboard.undo();
      expect(API.getUndoStack().length).toBe(1);
      expect(API.getRedoStack().length).toBe(2);
      expect(API.getSelectedElements()).toEqual([
        expect.objectContaining({ id: rect1.id, isDeleted: false }),
      ]);

      // Simulate remote update
      API.updateScene({
        elements: [
          h.elements[0],
          newElementWith(h.elements[1], {
            isDeleted: false,
          }),
          newElementWith(h.elements[2], {
            isDeleted: false,
          }),
        ],
        captureUpdate: CaptureUpdateAction.NEVER,
      });

      Keyboard.redo();
      expect(API.getUndoStack().length).toBe(2);
      expect(API.getRedoStack().length).toBe(1);
      expect(API.getSelectedElements()).toEqual([
        expect.objectContaining({ id: rect2.id, isDeleted: false }),
      ]);

      Keyboard.redo();
      expect(API.getUndoStack().length).toBe(3);
      expect(API.getRedoStack().length).toBe(0);
      // now we again expect these as selected, as they got restored remotely
      expect(API.getSelectedElements()).toEqual([
        expect.objectContaining({ id: rect2.id }),
        expect.objectContaining({ id: rect3.id }),
      ]);
      expect(h.elements).toEqual([
        expect.objectContaining({ id: rect1.id, isDeleted: false }),
        expect.objectContaining({ id: rect2.id, isDeleted: false }),
        expect.objectContaining({ id: rect3.id, isDeleted: false }),
      ]);
    });

    it("should iterate through the history when selected groups contain only remotely deleted elements", async () => {
      const rect1 = API.createElement({
        type: "rectangle",
        groupIds: ["A"],
      });
      const rect2 = API.createElement({
        type: "rectangle",
        groupIds: ["A"],
      });
      const rect3 = API.createElement({
        type: "rectangle",
        groupIds: ["B"],
      });
      const rect4 = API.createElement({
        type: "rectangle",
        groupIds: ["B"],
      });

      // Simulate remote update
      API.updateScene({
        elements: [rect1, rect2],
        captureUpdate: CaptureUpdateAction.NEVER,
      });

      Keyboard.withModifierKeys({ ctrl: true }, () => {
        Keyboard.keyPress(KEYS.A);
      });

      // Simulate remote update
      API.updateScene({
        elements: [h.elements[0], h.elements[1], rect3, rect4],
        captureUpdate: CaptureUpdateAction.NEVER,
      });

      Keyboard.withModifierKeys({ ctrl: true }, () => {
        Keyboard.keyPress(KEYS.A);
      });

      expect(API.getUndoStack().length).toBe(2);
      expect(API.getRedoStack().length).toBe(0);
      expect(h.state.selectedGroupIds).toEqual({ A: true, B: true });

      // Simulate remote update
      API.updateScene({
        elements: [
          newElementWith(h.elements[0], {
            isDeleted: true,
          }),
          newElementWith(h.elements[1], {
            isDeleted: true,
          }),
        ],
        captureUpdate: CaptureUpdateAction.NEVER,
      });

      Keyboard.undo();
      expect(API.getUndoStack().length).toBe(0);
      expect(API.getRedoStack().length).toBe(2); // iterated two steps back!
      expect(h.state.selectedGroupIds).toEqual({});

      Keyboard.redo();
      expect(API.getUndoStack().length).toBe(2); // iterated two steps forward!
      expect(API.getRedoStack().length).toBe(0);
      expect(h.state.selectedGroupIds).toEqual({});

      Keyboard.undo();

      // Simulate remote update
      API.updateScene({
        elements: [
          newElementWith(h.elements[0], {
            isDeleted: false,
          }),
          newElementWith(h.elements[1], {
            isDeleted: false,
          }),
        ],
        captureUpdate: CaptureUpdateAction.NEVER,
      });

      Keyboard.redo();
      expect(API.getUndoStack().length).toBe(1);
      expect(API.getRedoStack().length).toBe(1);
      expect(h.state.selectedGroupIds).toEqual({ A: true });

      // Simulate remote update
      API.updateScene({
        elements: [h.elements[0], h.elements[1], rect3, rect4],
        captureUpdate: CaptureUpdateAction.NEVER,
      });

      Keyboard.redo();
      expect(API.getUndoStack().length).toBe(2);
      expect(API.getRedoStack().length).toBe(0);
      expect(h.state.selectedGroupIds).toEqual({ A: true, B: true });
    });

    it("should iterate through the history when editing group contains only remotely deleted elements", async () => {
      const rect1 = API.createElement({
        type: "rectangle",
        groupIds: ["A"],
        x: 0,
      });
      const rect2 = API.createElement({
        type: "rectangle",
        groupIds: ["A"],
        x: 100,
      });

      API.setElements([rect1, rect2]);
      mouse.select(rect1);

      // inside the editing group
      mouse.doubleClickOn(rect2);
      expect(API.getUndoStack().length).toBe(2);
      expect(API.getRedoStack().length).toBe(0);
      expect(h.state.editingGroupId).toBe("A");

      mouse.clickAt(-10, -10);
      expect(API.getSelectedElements().length).toBe(0);
      expect(API.getUndoStack().length).toBe(3);
      expect(API.getRedoStack().length).toBe(0);
      expect(h.state.editingGroupId).toBeNull();

      // Simulate remote update
      API.updateScene({
        elements: [
          newElementWith(h.elements[0], {
            isDeleted: true,
          }),
          newElementWith(h.elements[1], {
            isDeleted: true,
          }),
        ],
        captureUpdate: CaptureUpdateAction.NEVER,
      });

      Keyboard.undo();
      expect(API.getUndoStack().length).toBe(0);
      expect(API.getRedoStack().length).toBe(3);
      expect(h.state.editingGroupId).toBeNull();

      Keyboard.redo();
      expect(API.getUndoStack().length).toBe(3);
      expect(API.getRedoStack().length).toBe(0);
      expect(h.state.editingGroupId).toBeNull();

      // Simulate remote update
      API.updateScene({
        elements: [
          newElementWith(h.elements[0], {
            isDeleted: false,
          }),
          h.elements[1],
        ],
        captureUpdate: CaptureUpdateAction.NEVER,
      });

      Keyboard.undo();
      expect(API.getUndoStack().length).toBe(2);
      expect(API.getRedoStack().length).toBe(1);
      expect(h.state.editingGroupId).toBe("A");

      Keyboard.redo();
      expect(API.getUndoStack().length).toBe(3);
      expect(API.getRedoStack().length).toBe(0);
      expect(h.state.editingGroupId).toBeNull();
    });

    it("should iterate through the history when selected or editing linear element was remotely deleted", async () => {
      // create three point arrow
      UI.clickTool("arrow");
      mouse.click(0, 0);
      mouse.click(10, 10);

      // actionFinalize
      Keyboard.keyPress(KEYS.ENTER);

      // open editor
      Keyboard.withModifierKeys({ ctrl: true }, () => {
        Keyboard.keyPress(KEYS.ENTER);
      });

      // leave editor
      Keyboard.keyPress(KEYS.ESCAPE);

      expect(API.getUndoStack().length).toBe(4);
      expect(API.getRedoStack().length).toBe(0);
      expect(h.state.editingLinearElement).toBeNull();
      expect(h.state.selectedLinearElement).not.toBeNull();

      // Simulate remote update
      API.updateScene({
        elements: [
          newElementWith(h.elements[0], {
            isDeleted: true,
          }),
        ],
        captureUpdate: CaptureUpdateAction.NEVER,
      });

      Keyboard.undo();
      expect(API.getUndoStack().length).toBe(1);
      expect(API.getRedoStack().length).toBe(3);
      expect(h.state.editingLinearElement).toBeNull();
      expect(h.state.selectedLinearElement).toBeNull();

      Keyboard.redo();
      expect(API.getUndoStack().length).toBe(4);
      expect(API.getRedoStack().length).toBe(0);
      expect(h.state.editingLinearElement).toBeNull();
      expect(h.state.selectedLinearElement).toBeNull();
    });

    it("should iterate through the history when z-index changes do not produce visible change and we synced changed indices", async () => {
      const rect1 = API.createElement({ type: "rectangle", x: 10, y: 10 }); // a "a0"
      const rect2 = API.createElement({ type: "rectangle", x: 20, y: 20 }); // b "a1"
      const rect3 = API.createElement({ type: "rectangle", x: 30, y: 30 }); // c "a2"

      API.setElements([rect1, rect2, rect3]);

      mouse.select(rect2);

      API.executeAction(actionSendToBack);

      expect(API.getUndoStack().length).toBe(2);
      expect(API.getRedoStack().length).toBe(0);
      assertSelectedElements([rect2]);
      expect(h.elements).toEqual([
        expect.objectContaining({ id: rect2.id }), // b "Zz"
        expect.objectContaining({ id: rect1.id }), // a "a0"
        expect.objectContaining({ id: rect3.id }), // c "a2"
      ]);

      // Simulate remote update
      API.updateScene({
        elements: [
          newElementWith(h.elements[2], { index: "Zy" as FractionalIndex }),
          h.elements[0],
          h.elements[1],
        ],
        captureUpdate: CaptureUpdateAction.NEVER,
      });

      expect(API.getUndoStack().length).toBe(2);
      expect(API.getRedoStack().length).toBe(0);
      assertSelectedElements([rect2]);
      expect(h.elements).toEqual([
        expect.objectContaining({ id: rect3.id }), // c "Zy"
        expect.objectContaining({ id: rect2.id }), // b "Zz"
        expect.objectContaining({ id: rect1.id }), // a "a0"
      ]);

      Keyboard.undo();
      expect(API.getUndoStack().length).toBe(1);
      expect(API.getRedoStack().length).toBe(1);
      assertSelectedElements([rect2]);
      expect(h.elements).toEqual([
        expect.objectContaining({ id: rect3.id }), // c "Zy"
        expect.objectContaining({ id: rect1.id }), // a "a0"
        expect.objectContaining({ id: rect2.id }), // b "a1"
      ]);

      Keyboard.redo();
      expect(API.getUndoStack().length).toBe(2);
      expect(API.getRedoStack().length).toBe(0);
      assertSelectedElements([rect2]);
      expect(h.elements).toEqual([
        expect.objectContaining({ id: rect3.id }), // c "Zy"
        expect.objectContaining({ id: rect2.id }), // b "Zz"
        expect.objectContaining({ id: rect1.id }), // a "a0"
      ]);

      // Simulate remote update
      API.updateScene({
        elements: [
          newElementWith(h.elements[2], { index: "Zx" as FractionalIndex }),
          h.elements[0],
          h.elements[1],
        ],
        captureUpdate: CaptureUpdateAction.NEVER,
      });

      expect(API.getUndoStack().length).toBe(2);
      expect(API.getRedoStack().length).toBe(0);
      assertSelectedElements([rect2]);
      expect(h.elements).toEqual([
        expect.objectContaining({ id: rect1.id }), // a "Zx"
        expect.objectContaining({ id: rect3.id }), // c "Zy"
        expect.objectContaining({ id: rect2.id }), // b "Zz"
      ]);

      Keyboard.undo();
      // We iterated two steps as there was no change in order!
      expect(API.getUndoStack().length).toBe(0);
      expect(API.getRedoStack().length).toBe(2);
      expect(API.getSelectedElements().length).toBe(0);
      expect(h.elements).toEqual([
        expect.objectContaining({ id: rect1.id }), // a "Zx"
        expect.objectContaining({ id: rect3.id }), // c "Zy"
        expect.objectContaining({ id: rect2.id }), // b "a1"
      ]);
    });

    it("should iterate through the history when z-index changes do not produce visible change and we synced all indices", async () => {
      const rect1 = API.createElement({ type: "rectangle", x: 10, y: 10 });
      const rect2 = API.createElement({ type: "rectangle", x: 20, y: 20 });
      const rect3 = API.createElement({ type: "rectangle", x: 30, y: 30 });

      API.setElements([rect1, rect2, rect3]);

      mouse.select(rect2);

      API.executeAction(actionSendToBack);

      expect(API.getUndoStack().length).toBe(2);
      expect(API.getRedoStack().length).toBe(0);
      assertSelectedElements([rect2]);
      expect(h.elements).toEqual([
        expect.objectContaining({ id: rect2.id }),
        expect.objectContaining({ id: rect1.id }),
        expect.objectContaining({ id: rect3.id }),
      ]);

      // Simulate remote update (fixes all invalid z-indices)
      API.updateScene({
        elements: [
          h.elements[2], // rect3
          h.elements[0], // rect2
          h.elements[1], // rect1
        ],
        captureUpdate: CaptureUpdateAction.NEVER,
      });

      Keyboard.undo();
      expect(API.getUndoStack().length).toBe(1);
      expect(API.getRedoStack().length).toBe(1);
      assertSelectedElements([rect2]);
      expect(h.elements).toEqual([
        expect.objectContaining({ id: rect2.id }),
        expect.objectContaining({ id: rect3.id }),
        expect.objectContaining({ id: rect1.id }),
      ]);

      Keyboard.redo();
      expect(API.getUndoStack().length).toBe(2);
      expect(API.getRedoStack().length).toBe(0);
      assertSelectedElements([rect2]);
      expect(h.elements).toEqual([
        expect.objectContaining({ id: rect3.id }),
        expect.objectContaining({ id: rect2.id }),
        expect.objectContaining({ id: rect1.id }),
      ]);

      // Simulate remote update
      API.updateScene({
        elements: [
          h.elements[1], // rect2
          h.elements[0], // rect3
          h.elements[2], // rect1
        ],
        captureUpdate: CaptureUpdateAction.NEVER,
      });

      Keyboard.undo();
      expect(API.getUndoStack().length).toBe(0);
      expect(API.getRedoStack().length).toBe(2); // now we iterated two steps back!
      assertSelectedElements([]);
      expect(h.elements).toEqual([
        expect.objectContaining({ id: rect2.id }),
        expect.objectContaining({ id: rect3.id }),
        expect.objectContaining({ id: rect1.id }),
      ]);
    });

    it("should not let remote changes to interfere with in progress freedraw", async () => {
      UI.clickTool("freedraw");
      mouse.down(10, 10);
      mouse.moveTo(30, 30);

      const rectProps = {
        type: "rectangle",
        strokeColor: blue,
      } as const;

      // Simulate remote update
      const rect = API.createElement({ ...rectProps });

      // Simulate remote update
      API.updateScene({
        elements: [...h.elements, rect],
        captureUpdate: CaptureUpdateAction.NEVER,
      });

      mouse.moveTo(60, 60);
      mouse.up();

      Keyboard.undo();

      expect(API.getUndoStack().length).toBe(0);
      expect(API.getRedoStack().length).toBe(1);
      expect(h.elements).toEqual([
        expect.objectContaining({
          id: h.elements[0].id,
          type: "freedraw",
          isDeleted: true,
        }),
        expect.objectContaining(rectProps),
      ]);

      Keyboard.redo();
      expect(API.getUndoStack().length).toBe(1);
      expect(API.getRedoStack().length).toBe(0);
      expect(h.elements).toEqual([
        expect.objectContaining({
          id: h.elements[0].id,
          type: "freedraw",
          isDeleted: false,
        }),
        expect.objectContaining(rectProps),
      ]);
    });

    it("should not let remote changes to interfere with in progress resizing", async () => {
      const props1 = { x: 10, y: 10, width: 10, height: 10 };
      const rect1 = UI.createElement("rectangle", { ...props1 });

      mouse.downAt(20, 20);
      mouse.moveTo(40, 40);

      assertSelectedElements(rect1);
      expect(API.getUndoStack().length).toBe(1);

      const rect3Props = {
        type: "rectangle",
        strokeColor: blue,
      } as const;

      const rect3 = API.createElement({ ...rect3Props });

      // // Simulate remote update
      API.updateScene({
        elements: [...h.elements, rect3],
        captureUpdate: CaptureUpdateAction.NEVER,
      });

      mouse.moveTo(100, 100);
      mouse.up();

      expect(API.getUndoStack().length).toBe(2);
      expect(API.getRedoStack().length).toBe(0);
      assertSelectedElements(rect1);
      expect(h.elements).toEqual([
        expect.objectContaining({
          id: rect1.id,
          ...props1,
          isDeleted: false,
          width: 90,
          height: 90,
        }),
        expect.objectContaining(rect3Props),
      ]);

      Keyboard.undo();
      assertSelectedElements(rect1);
      expect(h.elements).toEqual([
        expect.objectContaining({
          id: rect1.id,
          ...props1,
          isDeleted: false,
        }),
        expect.objectContaining(rect3Props),
      ]);

      Keyboard.undo();
      expect(API.getSelectedElements()).toEqual([]);
      expect(h.elements).toEqual([
        expect.objectContaining({
          id: rect1.id,
          ...props1,
          isDeleted: true,
        }),
        expect.objectContaining(rect3Props),
      ]);

      Keyboard.redo();
      assertSelectedElements(rect1);
      expect(h.elements).toEqual([
        expect.objectContaining({
          id: rect1.id,
          ...props1,
          isDeleted: false,
        }),
        expect.objectContaining(rect3Props),
      ]);

      Keyboard.redo();
      expect(API.getUndoStack().length).toBe(2);
      expect(API.getRedoStack().length).toBe(0);
      assertSelectedElements(rect1);
      expect(h.elements).toEqual([
        expect.objectContaining({
          id: rect1.id,
          ...props1,
          isDeleted: false,
          width: 90,
          height: 90,
        }),
        expect.objectContaining(rect3Props),
      ]);
    });

    it("should not let remote changes to interfere with in progress dragging", async () => {
      const rect1 = UI.createElement("rectangle", { x: 10, y: 10 });
      const rect2 = UI.createElement("rectangle", { x: 30, y: 30 });

      mouse.select([rect1, rect2]);
      mouse.downAt(20, 20);
      mouse.moveTo(50, 50);

      assertSelectedElements(rect1, rect2);
      expect(API.getUndoStack().length).toBe(4);

      const rect3Props = {
        type: "rectangle",
        strokeColor: blue,
      } as const;

      const rect3 = API.createElement({ ...rect3Props });

      // Simulate remote update
      API.updateScene({
        elements: [...h.elements, rect3],
        captureUpdate: CaptureUpdateAction.NEVER,
      });

      mouse.moveTo(100, 100);
      mouse.up();

      expect(API.getUndoStack().length).toBe(5);
      expect(API.getRedoStack().length).toBe(0);
      assertSelectedElements(rect1, rect2);
      expect(h.elements).toEqual([
        expect.objectContaining({
          id: rect1.id,
          x: 90,
          y: 90,
          isDeleted: false,
        }),
        expect.objectContaining({
          id: rect2.id,
          x: 110,
          y: 110,
          isDeleted: false,
        }),
        expect.objectContaining(rect3Props),
      ]);

      Keyboard.undo();
      assertSelectedElements(rect1, rect2);
      expect(h.elements).toEqual([
        expect.objectContaining({
          id: rect1.id,
          x: 10,
          y: 10,
          isDeleted: false,
        }),
        expect.objectContaining({
          id: rect2.id,
          x: 30,
          y: 30,
          isDeleted: false,
        }),
        expect.objectContaining(rect3Props),
      ]);

      Keyboard.undo();
      assertSelectedElements(rect1);

      Keyboard.undo();
      assertSelectedElements(rect2);

      Keyboard.undo();
      assertSelectedElements(rect1);
      expect(h.elements).toEqual([
        expect.objectContaining({
          id: rect1.id,
          x: 10,
          y: 10,
          isDeleted: false,
        }),
        expect.objectContaining({
          id: rect2.id,
          x: 30,
          y: 30,
          isDeleted: true,
        }),
        expect.objectContaining(rect3Props),
      ]);

      Keyboard.undo();
      assertSelectedElements();
      expect(h.elements).toEqual([
        expect.objectContaining({
          id: rect1.id,
          x: 10,
          y: 10,
          isDeleted: true,
        }),
        expect.objectContaining({
          id: rect2.id,
          x: 30,
          y: 30,
          isDeleted: true,
        }),
        expect.objectContaining(rect3Props),
      ]);

      Keyboard.redo();
      assertSelectedElements(rect1);
      expect(h.elements).toEqual([
        expect.objectContaining({
          id: rect1.id,
          x: 10,
          y: 10,
          isDeleted: false,
        }),
        expect.objectContaining({
          id: rect2.id,
          x: 30,
          y: 30,
          isDeleted: true,
        }),
        expect.objectContaining(rect3Props),
      ]);

      Keyboard.redo();
      assertSelectedElements(rect2);

      Keyboard.redo();
      assertSelectedElements(rect1);

      Keyboard.redo();
      assertSelectedElements(rect1, rect2);
      expect(h.elements).toEqual([
        expect.objectContaining({
          id: rect1.id,
          x: 10,
          y: 10,
          isDeleted: false,
        }),
        expect.objectContaining({
          id: rect2.id,
          x: 30,
          y: 30,
          isDeleted: false,
        }),
        expect.objectContaining(rect3Props),
      ]);

      Keyboard.redo();
      expect(API.getUndoStack().length).toBe(5);
      expect(API.getRedoStack().length).toBe(0);
      assertSelectedElements(rect1, rect2);
      expect(h.elements).toEqual([
        expect.objectContaining({
          id: rect1.id,
          x: 90,
          y: 90,
          isDeleted: false,
        }),
        expect.objectContaining({
          id: rect2.id,
          x: 110,
          y: 110,
          isDeleted: false,
        }),
        expect.objectContaining(rect3Props),
      ]);
    });

    describe("conflicts in bound text elements and their containers", () => {
      let container: ExcalidrawGenericElement;
      let text: ExcalidrawTextElement;

      const containerProps = {
        type: "rectangle",
        width: 100,
        x: 10,
        y: 10,
        angle: 0,
      } as const;

      const textProps = {
        type: "text",
        text: "que pasa",
        x: 15,
        y: 15,
        angle: 0,
      } as const;

      beforeEach(() => {
        container = API.createElement({ ...containerProps });
        text = API.createElement({ ...textProps });
      });

      it("should rebind bindings when both are updated through the history and there no conflicting updates in the meantime", async () => {
        // Initialize the scene
        API.updateScene({
          elements: [container, text],
          captureUpdate: CaptureUpdateAction.NEVER,
        });

        // Simulate local update
        API.updateScene({
          elements: [
            newElementWith(h.elements[0], {
              boundElements: [{ id: text.id, type: "text" }],
            }),
            newElementWith(h.elements[1] as ExcalidrawTextElement, {
              containerId: container.id,
            }),
          ],
          captureUpdate: CaptureUpdateAction.IMMEDIATELY,
        });

        Keyboard.undo();
        expect(API.getUndoStack().length).toBe(0);
        expect(API.getRedoStack().length).toBe(1);
        expect(h.elements).toEqual([
          expect.objectContaining({
            id: container.id,
            boundElements: [],
            isDeleted: false,
          }),
          expect.objectContaining({
            id: text.id,
            containerId: null,
            isDeleted: false,
          }),
        ]);

        // Simulate remote update
        API.updateScene({
          elements: [
            newElementWith(h.elements[0], {
              // no conflicting updates
              x: h.elements[1].x + 20,
            }),
            newElementWith(h.elements[1] as ExcalidrawTextElement, {
              // no conflicting updates
              x: h.elements[1].x + 10,
            }),
          ],
          captureUpdate: CaptureUpdateAction.NEVER,
        });

        runTwice(() => {
          Keyboard.redo();
          expect(API.getUndoStack().length).toBe(1);
          expect(API.getRedoStack().length).toBe(0);
          expect(h.elements).toEqual([
            expect.objectContaining({
              id: container.id,
              boundElements: [{ id: text.id, type: "text" }],
              isDeleted: false,
            }),
            expect.objectContaining({
              id: text.id,
              containerId: container.id,
              isDeleted: false,
            }),
          ]);

          Keyboard.undo();
          expect(API.getUndoStack().length).toBe(0);
          expect(API.getRedoStack().length).toBe(1);
          expect(h.elements).toEqual([
            expect.objectContaining({
              id: container.id,
              boundElements: [],
              isDeleted: false,
            }),
            expect.objectContaining({
              id: text.id,
              containerId: null,
              isDeleted: false,
            }),
          ]);
        });
      });

      // TODO: #7348 we do rebind now, when we have bi-directional binding in history, to eliminate potential data-integrity issues, but we should consider not rebinding in the future
      it("should rebind bindings when both are updated through the history and the container got bound to a different text in the meantime", async () => {
        // Initialize the scene
        API.updateScene({
          elements: [container, text],
          captureUpdate: CaptureUpdateAction.NEVER,
        });

        // Simulate local update
        API.updateScene({
          elements: [
            newElementWith(h.elements[0], {
              boundElements: [{ id: text.id, type: "text" }],
            }),
            newElementWith(h.elements[1] as ExcalidrawTextElement, {
              containerId: container.id,
            }),
          ],
          captureUpdate: CaptureUpdateAction.IMMEDIATELY,
        });

        Keyboard.undo();
        expect(API.getUndoStack().length).toBe(0);
        expect(API.getRedoStack().length).toBe(1);
        expect(h.elements).toEqual([
          expect.objectContaining({
            id: container.id,
            boundElements: [],
            isDeleted: false,
          }),
          expect.objectContaining({
            id: text.id,
            containerId: null,
            isDeleted: false,
          }),
        ]);

        const remoteText = API.createElement({
          type: "text",
          text: "ola",
          containerId: container.id,
        });

        // Simulate remote update
        API.updateScene({
          elements: [
            newElementWith(h.elements[0], {
              boundElements: [{ id: remoteText.id, type: "text" }],
            }),
            remoteText,
            h.elements[1],
          ],
          captureUpdate: CaptureUpdateAction.NEVER,
        });

        runTwice(() => {
          Keyboard.redo();
          expect(API.getUndoStack().length).toBe(1);
          expect(API.getRedoStack().length).toBe(0);
          expect(h.elements).toEqual([
            expect.objectContaining({
              id: container.id,
              // last added was `text.id`, removing `remoteText.id`
              boundElements: [{ id: text.id, type: "text" }],
              isDeleted: false,
            }),
            expect.objectContaining({
              id: remoteText.id,
              // unbound as `remoteText.id` was removed
              containerId: null,
              isDeleted: false,
            }),
            expect.objectContaining({
              id: text.id,
              // rebound!
              containerId: container.id,
              isDeleted: false,
            }),
          ]);

          Keyboard.undo();
          expect(API.getUndoStack().length).toBe(0);
          expect(API.getRedoStack().length).toBe(1);
          expect(h.elements).toEqual([
            expect.objectContaining({
              id: container.id,
              boundElements: [{ id: remoteText.id, type: "text" }],
              isDeleted: false,
            }),
            expect.objectContaining({
              id: remoteText.id,
              containerId: container.id,
              isDeleted: false,
            }),
            expect.objectContaining({
              id: text.id,
              containerId: null,
              isDeleted: false,
            }),
          ]);
        });
      });

      // TODO: #7348 we do rebind now, when we have bi-directional binding in history, to eliminate potential data-integrity issues, but we should consider not rebinding in the future
      it("should rebind bindings when both are updated through the history and the text got bound to a different container in the meantime", async () => {
        // Initialize the scene
        API.updateScene({
          elements: [container, text],
          captureUpdate: CaptureUpdateAction.NEVER,
        });

        // Simulate local update
        API.updateScene({
          elements: [
            newElementWith(h.elements[0], {
              boundElements: [{ id: text.id, type: "text" }],
            }),
            newElementWith(h.elements[1] as ExcalidrawTextElement, {
              containerId: container.id,
            }),
          ],
          captureUpdate: CaptureUpdateAction.IMMEDIATELY,
        });

        Keyboard.undo();
        expect(API.getUndoStack().length).toBe(0);
        expect(API.getRedoStack().length).toBe(1);
        expect(h.elements).toEqual([
          expect.objectContaining({
            id: container.id,
            boundElements: [],
            isDeleted: false,
          }),
          expect.objectContaining({
            id: text.id,
            containerId: null,
            isDeleted: false,
          }),
        ]);

        const remoteContainer = API.createElement({
          type: "rectangle",
          width: 50,
          x: 100,
          boundElements: [{ id: text.id, type: "text" }],
        });

        // Simulate remote update
        API.updateScene({
          elements: [
            h.elements[0],
            newElementWith(remoteContainer, {
              boundElements: [{ id: text.id, type: "text" }],
            }),
            newElementWith(h.elements[1] as ExcalidrawTextElement, {
              containerId: remoteContainer.id,
            }),
          ],
          captureUpdate: CaptureUpdateAction.NEVER,
        });

        runTwice(() => {
          Keyboard.redo();
          expect(API.getUndoStack().length).toBe(1);
          expect(API.getRedoStack().length).toBe(0);
          expect(h.elements).toEqual([
            expect.objectContaining({
              id: container.id,
              // rebound the text as we recorded the full bidirectional binding in history!
              boundElements: [{ id: text.id, type: "text" }],
              isDeleted: false,
            }),
            expect.objectContaining({
              id: remoteContainer.id,
              // previous binding got unbound, as text is no longer bound to this element
              boundElements: [],
              isDeleted: false,
            }),
            expect.objectContaining({
              id: text.id,
              // rebound!
              containerId: container.id,
              isDeleted: false,
            }),
          ]);

          Keyboard.undo();
          expect(API.getUndoStack().length).toBe(0);
          expect(API.getRedoStack().length).toBe(1);
          expect(h.elements).toEqual([
            expect.objectContaining({
              id: container.id,
              // deleted binding (already during applyDelta)
              boundElements: [],
              isDeleted: false,
            }),
            expect.objectContaining({
              id: remoteContainer.id,
              // #2 due to restored binding in #1, we could rebind the remote container!
              boundElements: [{ id: text.id, type: "text" }],
              isDeleted: false,
            }),
            expect.objectContaining({
              id: text.id,
              // #1 due to applying latest changes to the history entries, we could restore this binding
              containerId: remoteContainer.id,
              isDeleted: false,
            }),
          ]);
        });
      });

      it("should rebind remotely added bound text when it's container is added through the history", async () => {
        // Simulate local update
        API.updateScene({
          elements: [container],
          captureUpdate: CaptureUpdateAction.IMMEDIATELY,
        });

        // Simulate remote update
        API.updateScene({
          elements: [
            newElementWith(h.elements[0], {
              boundElements: [{ id: text.id, type: "text" }],
            }),
            newElementWith(text, { containerId: container.id }),
          ],
          captureUpdate: CaptureUpdateAction.NEVER,
        });

        runTwice(() => {
          Keyboard.undo();
          expect(API.getUndoStack().length).toBe(0);
          expect(API.getRedoStack().length).toBe(1);
          expect(h.elements).toEqual([
            expect.objectContaining({
              ...containerProps,
              id: container.id,
              // binding from deleted to non deleted is correct!
              // so that we could restore the bindings on history actions (subsequent redo in this case)
              boundElements: [{ id: text.id, type: "text" }],
              isDeleted: true,
            }),
            expect.objectContaining({
              ...textProps,
              id: text.id,
              // we trigger unbind - binding from non deleted to deleted cannot exist!
              containerId: null,
              isDeleted: false,
            }),
          ]);

          Keyboard.redo();
          expect(API.getUndoStack().length).toBe(1);
          expect(API.getRedoStack().length).toBe(0);
          expect(h.elements).toEqual([
            expect.objectContaining({
              ...containerProps,
              id: container.id,
              boundElements: [{ id: text.id, type: "text" }],
              isDeleted: false,
            }),
            expect.objectContaining({
              ...textProps,
              id: text.id,
              // we triggered rebind!
              containerId: container.id,
              isDeleted: false,
            }),
          ]);
        });
      });

      it("should rebind remotely added container when it's bound text is added through the history", async () => {
        // Simulate local update
        API.updateScene({
          elements: [text],
          captureUpdate: CaptureUpdateAction.IMMEDIATELY,
        });

        // Simulate remote update
        API.updateScene({
          elements: [
            newElementWith(container, {
              boundElements: [{ id: text.id, type: "text" }],
            }),
            newElementWith(text, { containerId: container.id }),
          ],
          captureUpdate: CaptureUpdateAction.NEVER,
        });

        runTwice(() => {
          Keyboard.undo();
          expect(API.getUndoStack().length).toBe(0);
          expect(API.getRedoStack().length).toBe(1);
          expect(h.elements).toEqual([
            expect.objectContaining({
              ...containerProps,
              id: container.id,
              // we trigged unbind - bindings from non deleted to deleted cannot exist!
              boundElements: [],
              isDeleted: false,
            }),
            expect.objectContaining({
              ...textProps,
              // binding from deleted to non deleted is correct, so that we could restore the bindings on history actions
              containerId: container.id,
              id: text.id,
              isDeleted: true,
            }),
          ]);

          Keyboard.redo();
          expect(API.getUndoStack().length).toBe(1);
          expect(API.getRedoStack().length).toBe(0);
          expect(h.elements).toEqual([
            expect.objectContaining({
              ...containerProps,
              id: container.id,
              // we triggered rebind!
              boundElements: [{ id: text.id, type: "text" }],
              isDeleted: false,
            }),
            expect.objectContaining({
              ...textProps,
              containerId: container.id,
              id: text.id,
              isDeleted: false,
            }),
          ]);
        });
      });

      it("should preserve latest remotely added binding and unbind previous one when the container is added through the history", async () => {
        // Simulate local update
        API.updateScene({
          elements: [container],
          captureUpdate: CaptureUpdateAction.IMMEDIATELY,
        });

        // Simulate remote update
        API.updateScene({
          elements: [
            newElementWith(h.elements[0], {
              boundElements: [{ id: text.id, type: "text" }],
            }),
            newElementWith(text, {
              containerId: container.id,
            }),
          ],
          captureUpdate: CaptureUpdateAction.NEVER,
        });

        Keyboard.undo();
        expect(API.getUndoStack().length).toBe(0);
        expect(API.getRedoStack().length).toBe(1);
        expect(h.elements).toEqual([
          expect.objectContaining({
            id: container.id,
            boundElements: [{ id: text.id, type: "text" }],
            isDeleted: true,
          }),
          expect.objectContaining({
            id: text.id,
            // unbound!
            containerId: null,
            isDeleted: false,
          }),
        ]);

        const remoteText = API.createElement({
          type: "text",
          text: "ola",
          containerId: container.id,
        });

        // Simulate remote update
        API.updateScene({
          elements: [
            newElementWith(h.elements[0], {
              boundElements: [{ id: remoteText.id, type: "text" }],
              isDeleted: false, // purposefully undeleting, mimicing concurrenct update
            }),
            h.elements[1],
            // rebinding the container with a new text element!
            remoteText,
          ],
          captureUpdate: CaptureUpdateAction.NEVER,
        });

        runTwice(() => {
          Keyboard.redo();
          expect(API.getUndoStack().length).toBe(1);
          expect(API.getRedoStack().length).toBe(0);
          expect(h.elements).toEqual([
            expect.objectContaining({
              id: container.id,
              // previously bound text is preserved
              // text bindings are not duplicated
              boundElements: [{ id: remoteText.id, type: "text" }],
              isDeleted: false,
            }),
            expect.objectContaining({
              id: text.id,
              // unbound
              containerId: null,
              isDeleted: false,
            }),
            expect.objectContaining({
              id: remoteText.id,
              // preserved existing binding!
              containerId: container.id,
              isDeleted: false,
            }),
          ]);

          Keyboard.undo();
          expect(API.getUndoStack().length).toBe(0);
          expect(API.getRedoStack().length).toBe(1);
          expect(h.elements).toEqual([
            expect.objectContaining({
              id: container.id,
              boundElements: [{ id: remoteText.id, type: "text" }],
              isDeleted: false, // isDeleted got remotely updated to false
            }),
            expect.objectContaining({
              id: text.id,
              containerId: null,
              isDeleted: false,
            }),
            expect.objectContaining({
              id: remoteText.id,
              // unbound
              containerId: container.id,
              isDeleted: false,
            }),
          ]);
        });
      });

      it("should preserve latest remotely added binding and unbind previous one when the text is added through history", async () => {
        // Simulate local update
        API.updateScene({
          elements: [text],
          captureUpdate: CaptureUpdateAction.IMMEDIATELY,
        });

        // Simulate remote update
        API.updateScene({
          elements: [
            newElementWith(container, {
              boundElements: [{ id: text.id, type: "text" }],
            }),
            newElementWith(h.elements[0] as ExcalidrawTextElement, {
              containerId: container.id,
            }),
          ],
          captureUpdate: CaptureUpdateAction.NEVER,
        });

        Keyboard.undo();
        expect(API.getUndoStack().length).toBe(0);
        expect(API.getRedoStack().length).toBe(1);
        expect(h.elements).toEqual([
          expect.objectContaining({
            id: container.id,
            // unbind affected bindable element
            boundElements: [],
            isDeleted: false,
          }),
          expect.objectContaining({
            id: text.id,
            containerId: container.id,
            isDeleted: true,
          }),
        ]);

        const remoteText = API.createElement({
          type: "text",
          text: "ola",
          containerId: container.id,
        });

        // Simulate remote update
        API.updateScene({
          elements: [
            newElementWith(h.elements[0], {
              boundElements: [{ id: remoteText.id, type: "text" }],
            }),
            h.elements[1],
            newElementWith(remoteText as ExcalidrawTextElement, {
              containerId: container.id,
            }),
          ],
          captureUpdate: CaptureUpdateAction.NEVER,
        });

        runTwice(() => {
          Keyboard.redo();
          expect(API.getUndoStack().length).toBe(1);
          expect(API.getRedoStack().length).toBe(0);
          expect(h.elements).toEqual([
            expect.objectContaining({
              id: container.id,
              // previously bound text is preserved
              // text bindings are not duplicated
              boundElements: [{ id: remoteText.id, type: "text" }],
              isDeleted: false,
            }),
            expect.objectContaining({
              id: text.id,
              // unbound from container!
              containerId: null,
              isDeleted: false,
            }),
            expect.objectContaining({
              id: remoteText.id,
              // preserved existing binding!
              containerId: container.id,
              isDeleted: false,
            }),
          ]);

          Keyboard.undo();
          expect(API.getUndoStack().length).toBe(0);
          expect(API.getRedoStack().length).toBe(1);
          expect(h.elements).toEqual([
            expect.objectContaining({
              id: container.id,
              boundElements: [{ id: remoteText.id, type: "text" }],
              isDeleted: false,
            }),
            expect.objectContaining({
              id: text.id,
              containerId: container.id,
              isDeleted: true,
            }),
            expect.objectContaining({
              id: remoteText.id,
              containerId: container.id,
              isDeleted: false,
            }),
          ]);
        });
      });

      it("should unbind remotely deleted bound text from container when the container is added through the history", async () => {
        // Simulate local update
        API.updateScene({
          elements: [container],
          captureUpdate: CaptureUpdateAction.IMMEDIATELY,
        });

        // Simulate remote update
        API.updateScene({
          elements: [
            newElementWith(h.elements[0], {
              boundElements: [{ id: text.id, type: "text" }],
            }),
            newElementWith(text, {
              containerId: container.id,
              isDeleted: true,
            }),
          ],
          captureUpdate: CaptureUpdateAction.NEVER,
        });

        runTwice(() => {
          Keyboard.undo();
          expect(API.getUndoStack().length).toBe(0);
          expect(API.getRedoStack().length).toBe(1);
          expect(h.elements).toEqual([
            expect.objectContaining({
              id: container.id,
              boundElements: [{ id: text.id, type: "text" }],
              isDeleted: true,
            }),
            expect.objectContaining({
              id: text.id,
              containerId: container.id,
              isDeleted: true,
            }),
          ]);

          Keyboard.redo();
          expect(API.getUndoStack().length).toBe(1);
          expect(API.getRedoStack().length).toBe(0);
          expect(h.elements).toEqual([
            expect.objectContaining({
              id: container.id,
              // unbound!
              boundElements: [],
              isDeleted: false,
            }),
            expect.objectContaining({
              id: text.id,
              containerId: container.id,
              isDeleted: true,
            }),
          ]);
        });
      });

      it("should unbind remotely deleted container from bound text when the text is added through the history", async () => {
        // Simulate local update
        API.updateScene({
          elements: [text],
          captureUpdate: CaptureUpdateAction.IMMEDIATELY,
        });

        // Simulate remote update
        API.updateScene({
          elements: [
            newElementWith(container, {
              boundElements: [{ id: text.id, type: "text" }],
              isDeleted: true,
            }),
            newElementWith(h.elements[0] as ExcalidrawTextElement, {
              containerId: container.id,
            }),
          ],
          captureUpdate: CaptureUpdateAction.NEVER,
        });

        runTwice(() => {
          Keyboard.undo();
          expect(API.getUndoStack().length).toBe(0);
          expect(API.getRedoStack().length).toBe(1);
          expect(h.elements).toEqual([
            expect.objectContaining({
              id: container.id,
              boundElements: [{ id: text.id, type: "text" }],
              isDeleted: true,
            }),
            expect.objectContaining({
              id: text.id,
              containerId: container.id,
              isDeleted: true,
            }),
          ]);

          Keyboard.redo();
          expect(API.getUndoStack().length).toBe(1);
          expect(API.getRedoStack().length).toBe(0);
          expect(h.elements).toEqual([
            expect.objectContaining({
              id: container.id,
              boundElements: [{ id: text.id, type: "text" }],
              isDeleted: true,
            }),
            expect.objectContaining({
              id: text.id,
              // unbound!
              containerId: null,
              isDeleted: false,
            }),
          ]);
        });
      });

      it("should redraw remotely added bound text when it's container is updated through the history", async () => {
        // Initialize the scene
        API.updateScene({
          elements: [container],
          captureUpdate: CaptureUpdateAction.NEVER,
        });

        // Simulate local update
        API.updateScene({
          elements: [
            newElementWith(h.elements[0], {
              x: 200,
              y: 200,
              angle: 90 as Radians,
            }),
          ],
          captureUpdate: CaptureUpdateAction.IMMEDIATELY,
        });

        Keyboard.undo();

        // Simulate remote update
        API.updateScene({
          elements: [
            newElementWith(h.elements[0], {
              boundElements: [{ id: text.id, type: "text" }],
            }),
            newElementWith(text, { containerId: container.id }),
          ],
          captureUpdate: CaptureUpdateAction.NEVER,
        });

        expect(h.elements).toEqual([
          expect.objectContaining({
            ...containerProps,
            id: container.id,
            boundElements: [{ id: text.id, type: "text" }],
            isDeleted: false,
          }),
          expect.objectContaining({
            ...textProps,
            id: text.id,
            containerId: container.id,
            isDeleted: false,
          }),
        ]);

        Keyboard.redo();
        expect(API.getUndoStack().length).toBe(1);
        expect(API.getRedoStack().length).toBe(0);
        expect(h.elements).toEqual([
          expect.objectContaining({
            ...containerProps,
            x: 200,
            y: 200,
            angle: 90,
            id: container.id,
            boundElements: [{ id: text.id, type: "text" }],
            isDeleted: false,
          }),
          expect.objectContaining({
            ...textProps,
            // text element got redrawn!
            x: 205,
            y: 205,
            angle: 90,
            id: text.id,
            containerId: container.id,
            isDeleted: false,
          }),
        ]);

        Keyboard.undo();
        expect(API.getUndoStack().length).toBe(0);
        expect(API.getRedoStack().length).toBe(1);
        // both elements got redrawn!
        expect(h.elements).toEqual([
          expect.objectContaining({
            ...containerProps,
            id: container.id,
            boundElements: [{ id: text.id, type: "text" }],
            isDeleted: false,
          }),
          expect.objectContaining({
            ...textProps,
            id: text.id,
            containerId: container.id,
            isDeleted: false,
          }),
        ]);

        Keyboard.redo();
        expect(API.getUndoStack().length).toBe(1);
        expect(API.getRedoStack().length).toBe(0);
        // both elements got redrawn!
        expect(h.elements).toEqual([
          expect.objectContaining({
            ...containerProps,
            x: 200,
            y: 200,
            angle: 90,
            id: container.id,
            boundElements: [{ id: text.id, type: "text" }],
            isDeleted: false,
          }),
          expect.objectContaining({
            ...textProps,
            x: 205,
            y: 205,
            angle: 90,
            id: text.id,
            containerId: container.id,
            isDeleted: false,
          }),
        ]);
      });

      // TODO: #7348 this leads to empty undo/redo and could be confusing - instead we might consider redrawing container based on the text dimensions
      it("should redraw bound text to match container dimensions when the bound text is updated through the history", async () => {
        // Initialize the scene
        API.updateScene({
          elements: [text],
          captureUpdate: CaptureUpdateAction.NEVER,
        });

        // Simulate local update
        API.updateScene({
          elements: [
            newElementWith(h.elements[0], {
              x: 205,
              y: 205,
              angle: 90 as Radians,
            }),
          ],
          captureUpdate: CaptureUpdateAction.IMMEDIATELY,
        });

        Keyboard.undo();

        // Simulate remote update
        API.updateScene({
          elements: [
            newElementWith(container, {
              boundElements: [{ id: text.id, type: "text" }],
            }),
            newElementWith(h.elements[0] as ExcalidrawTextElement, {
              containerId: container.id,
            }),
          ],
          captureUpdate: CaptureUpdateAction.NEVER,
        });

        expect(API.getUndoStack().length).toBe(0);
        expect(API.getRedoStack().length).toBe(1);
        expect(h.elements).toEqual([
          expect.objectContaining({
            ...containerProps,
            id: container.id,
            boundElements: [{ id: text.id, type: "text" }],
            isDeleted: false,
          }),
          expect.objectContaining({
            ...textProps,
            id: text.id,
            containerId: container.id,
            isDeleted: false,
          }),
        ]);

        Keyboard.redo();
        expect(API.getUndoStack().length).toBe(1);
        expect(API.getRedoStack().length).toBe(0);
        expect(h.elements).toEqual([
          expect.objectContaining({
            ...containerProps,
            id: container.id,
            boundElements: [{ id: text.id, type: "text" }],
            isDeleted: false,
          }),
          expect.objectContaining({
            ...textProps,
            // bound text got redrawn, as redraw is triggered based on container positon!
            id: text.id,
            containerId: container.id,
            isDeleted: false,
          }),
        ]);

        Keyboard.undo();
        expect(API.getUndoStack().length).toBe(0);
        expect(API.getRedoStack().length).toBe(1);
        // both elements got redrawn!
        expect(h.elements).toEqual([
          expect.objectContaining({
            ...containerProps,
            id: container.id,
            boundElements: [{ id: text.id, type: "text" }],
            isDeleted: false,
          }),
          expect.objectContaining({
            ...textProps,
            id: text.id,
            containerId: container.id,
            isDeleted: false,
          }),
        ]);
      });
    });

    describe("conflicts in arrows and their bindable elements", () => {
      let rect1: ExcalidrawGenericElement;
      let rect2: ExcalidrawGenericElement;

      const rect1Props = {
        type: "rectangle",
        height: 100,
        width: 100,
        x: -100,
        y: -50,
      } as const;

      const rect2Props = {
        type: "rectangle",
        height: 100,
        width: 100,
        x: 100,
        y: -50,
      } as const;

      function roundToNearestHundred(number: number) {
        return Math.round(number / 100) * 100;
      }

      beforeEach(() => {
        rect1 = API.createElement({ ...rect1Props });
        rect2 = API.createElement({ ...rect2Props });

        // Simulate local update
        API.updateScene({
          elements: [rect1, rect2],
          captureUpdate: CaptureUpdateAction.IMMEDIATELY,
        });

        mouse.reset();
      });

      it("should rebind bindings when both are updated through the history and there are no conflicting updates in the meantime", async () => {
        // create arrow without bindings
        Keyboard.withModifierKeys({ ctrl: true }, () => {
          UI.clickTool("arrow");
          mouse.down(0, 0);
          mouse.up(100, 0);
        });

        const arrowId = h.elements[2].id;

        // create start binding
        mouse.downAt(0, 0);
        mouse.moveTo(0, 1);
        mouse.moveTo(0, 0);
        mouse.up();

        // create end binding
        mouse.downAt(100, 0);
        mouse.moveTo(100, 1);
        mouse.moveTo(100, 0);
        mouse.up();

        expect(h.elements).toEqual(
          expect.arrayContaining([
            expect.objectContaining({
              id: rect1.id,
              boundElements: [{ id: arrowId, type: "arrow" }],
            }),
            expect.objectContaining({
              id: rect2.id,
              boundElements: [{ id: arrowId, type: "arrow" }],
            }),
            expect.objectContaining({
              id: arrowId,
              startBinding: expect.objectContaining({
                elementId: rect1.id,
                focus: expect.toBeNonNaNNumber(),
                gap: expect.toBeNonNaNNumber(),
              }),
              endBinding: expect.objectContaining({
                elementId: rect2.id,
                focus: expect.toBeNonNaNNumber(),
                gap: expect.toBeNonNaNNumber(),
              }),
            }),
          ]),
        );

        Keyboard.undo(); // undo start binding
        Keyboard.undo(); // undo end binding
        expect(API.getUndoStack().length).toBe(2);
        expect(API.getRedoStack().length).toBe(2);
        expect(h.elements).toEqual([
          expect.objectContaining({
            id: rect1.id,
            boundElements: [],
          }),
          expect.objectContaining({ id: rect2.id, boundElements: [] }),
          expect.objectContaining({
            id: arrowId,
            startBinding: null,
            endBinding: null,
          }),
        ]);

        // Simulate remote update
        API.updateScene({
          elements: [
            newElementWith(h.elements[0], {
              // no conflicting updates
              x: h.elements[1].x + 50,
            }),
            newElementWith(h.elements[1], {
              // no conflicting updates
              x: h.elements[1].x + 50,
            }),
            newElementWith(h.elements[2], {
              // no conflicting updates
              x: h.elements[1].x + 50,
            }),
          ],
          captureUpdate: CaptureUpdateAction.NEVER,
        });

        runTwice(() => {
          Keyboard.redo();
          Keyboard.redo();
          expect(API.getUndoStack().length).toBe(4);
          expect(API.getRedoStack().length).toBe(0);
          expect(h.elements).toEqual(
            expect.arrayContaining([
              expect.objectContaining({
                id: rect1.id,
                boundElements: expect.arrayContaining([
                  { id: arrowId, type: "arrow" },
                ]),
              }),
              expect.objectContaining({
                id: rect2.id,
                boundElements: [{ id: arrowId, type: "arrow" }],
              }),
              expect.objectContaining({
                id: arrowId,
                startBinding: expect.objectContaining({
                  elementId: rect1.id,
                  focus: expect.toBeNonNaNNumber(),
                  gap: expect.toBeNonNaNNumber(),
                }),
                endBinding: expect.objectContaining({
                  elementId: rect2.id,
                  focus: expect.toBeNonNaNNumber(),
                  gap: expect.toBeNonNaNNumber(),
                }),
              }),
            ]),
          );

          Keyboard.undo();
          Keyboard.undo();
          expect(API.getUndoStack().length).toBe(2);
          expect(API.getRedoStack().length).toBe(2);
          expect(h.elements).toEqual([
            expect.objectContaining({
              id: rect1.id,
              boundElements: [],
            }),
            expect.objectContaining({ id: rect2.id, boundElements: [] }),
            expect.objectContaining({
              id: arrowId,
              startBinding: null,
              endBinding: null,
            }),
          ]);
        });
      });

      it("should rebind bindings when both are updated through the history and the arrow got bound to a different element in the meantime", async () => {
        // create arrow without bindings
        Keyboard.withModifierKeys({ ctrl: true }, () => {
          UI.clickTool("arrow");
          mouse.down(0, 0);
          mouse.up(100, 0);
        });

        const arrowId = h.elements[2].id;

        // create start binding
        mouse.downAt(0, 0);
        mouse.moveTo(0, 1);
        mouse.upAt(0, 0);

        // create end binding
        mouse.downAt(100, 0);
        mouse.moveTo(100, 1);
        mouse.upAt(100, 0);

        expect(h.elements).toEqual(
          expect.arrayContaining([
            expect.objectContaining({
              id: rect1.id,
              boundElements: [{ id: arrowId, type: "arrow" }],
            }),
            expect.objectContaining({
              id: rect2.id,
              boundElements: [{ id: arrowId, type: "arrow" }],
            }),
            expect.objectContaining({
              id: arrowId,
              startBinding: expect.objectContaining({
                elementId: rect1.id,
                focus: expect.toBeNonNaNNumber(),
                gap: expect.toBeNonNaNNumber(),
              }),
              endBinding: expect.objectContaining({
                elementId: rect2.id,
                focus: expect.toBeNonNaNNumber(),
                gap: expect.toBeNonNaNNumber(),
              }),
            }),
          ]),
        );

        Keyboard.undo();
        Keyboard.undo();
        expect(API.getUndoStack().length).toBe(2);
        expect(API.getRedoStack().length).toBe(2);
        expect(h.elements).toEqual([
          expect.objectContaining({
            id: rect1.id,
            boundElements: [],
          }),
          expect.objectContaining({ id: rect2.id, boundElements: [] }),
          expect.objectContaining({
            id: arrowId,
            startBinding: null,
            endBinding: null,
          }),
        ]);

        const remoteContainer = API.createElement({
          type: "rectangle",
          width: 50,
          x: 100,
          boundElements: [{ id: arrowId, type: "arrow" }],
        });

        // Simulate remote update
        API.updateScene({
          elements: [
            h.elements[0],
            newElementWith(h.elements[1], { boundElements: [] }),
            newElementWith(h.elements[2] as ExcalidrawElbowArrowElement, {
              endBinding: {
                elementId: remoteContainer.id,
                gap: 1,
                focus: 0,
                fixedPoint: [0.5, 1],
              },
            }),
            remoteContainer,
          ],
          captureUpdate: CaptureUpdateAction.NEVER,
        });

        runTwice(() => {
          Keyboard.redo();
          Keyboard.redo();
          expect(API.getUndoStack().length).toBe(4);
          expect(API.getRedoStack().length).toBe(0);
          expect(h.elements).toEqual(
            expect.arrayContaining([
              expect.objectContaining({
                id: rect1.id,
                boundElements: [{ id: arrowId, type: "arrow" }],
              }),
              expect.objectContaining({
                id: rect2.id,
                boundElements: [{ id: arrowId, type: "arrow" }],
              }),
              expect.objectContaining({
                id: arrowId,
                startBinding: expect.objectContaining({
                  elementId: rect1.id,
                  focus: expect.toBeNonNaNNumber(),
                  gap: expect.toBeNonNaNNumber(),
                }),
                // rebound with previous rectangle
                endBinding: expect.objectContaining({
                  elementId: rect2.id,
                  focus: expect.toBeNonNaNNumber(),
                  gap: expect.toBeNonNaNNumber(),
                }),
              }),
              expect.objectContaining({
                id: remoteContainer.id,
                boundElements: [],
              }),
            ]),
          );

          Keyboard.undo();
          Keyboard.undo();
          expect(API.getUndoStack().length).toBe(2);
          expect(API.getRedoStack().length).toBe(2);
          expect(h.elements).toEqual(
            expect.arrayContaining([
              expect.objectContaining({
                id: rect1.id,
                boundElements: [],
              }),
              expect.objectContaining({
                id: rect2.id,
                boundElements: [],
              }),
              expect.objectContaining({
                id: arrowId,
                startBinding: null,
                endBinding: expect.objectContaining({
                  // now we are back in the previous state!
                  elementId: remoteContainer.id,
                  fixedPoint: [
                    expect.toBeNonNaNNumber(),
                    expect.toBeNonNaNNumber(),
                  ],
                  focus: expect.toBeNonNaNNumber(),
                  gap: expect.toBeNonNaNNumber(),
                }),
              }),
              expect.objectContaining({
                id: remoteContainer.id,
                // leaving as bound until we can rebind arrows!
                boundElements: [{ id: arrowId, type: "arrow" }],
              }),
            ]),
          );
        });
      });

      it("should rebind remotely added arrow when it's bindable elements are added through the history", async () => {
        const arrow = API.createElement({
          type: "arrow",
          startBinding: {
            elementId: rect1.id,
            gap: 1,
            focus: 0,
            fixedPoint: [1, 0.5],
          },
          endBinding: {
            elementId: rect2.id,
            gap: 1,
            focus: 0,
            fixedPoint: [0.5, 1],
          },
        });

        // Simulate remote update
        API.updateScene({
          elements: [
            arrow,
            newElementWith(h.elements[0], {
              boundElements: [{ id: arrow.id, type: "arrow" }],
            }),
            newElementWith(h.elements[1], {
              boundElements: [{ id: arrow.id, type: "arrow" }],
            }),
          ],
          captureUpdate: CaptureUpdateAction.NEVER,
        });

        runTwice(() => {
          Keyboard.undo();
          expect(API.getUndoStack().length).toBe(0);
          expect(API.getRedoStack().length).toBe(1);
          expect(h.elements).toEqual([
            expect.objectContaining({
              id: arrow.id,
              startBinding: null,
              endBinding: null,
            }),
            expect.objectContaining({
              id: rect1.id,
              boundElements: [{ id: arrow.id, type: "arrow" }],
              isDeleted: true,
            }),
            expect.objectContaining({
              id: rect2.id,
              boundElements: [{ id: arrow.id, type: "arrow" }],
              isDeleted: true,
            }),
          ]);

          Keyboard.redo();
          expect(API.getUndoStack().length).toBe(1);
          expect(API.getRedoStack().length).toBe(0);
          expect(h.elements).toEqual(
            expect.arrayContaining([
              expect.objectContaining({
                id: arrow.id,
                startBinding: expect.objectContaining({
                  // now we are back in the previous state!
                  elementId: rect1.id,
                  fixedPoint: [
                    expect.toBeNonNaNNumber(),
                    expect.toBeNonNaNNumber(),
                  ],
                  focus: expect.toBeNonNaNNumber(),
                  gap: expect.toBeNonNaNNumber(),
                }),
                endBinding: expect.objectContaining({
                  // now we are back in the previous state!
                  elementId: rect2.id,
                  fixedPoint: [
                    expect.toBeNonNaNNumber(),
                    expect.toBeNonNaNNumber(),
                  ],
                  focus: expect.toBeNonNaNNumber(),
                  gap: expect.toBeNonNaNNumber(),
                }),
              }),
              expect.objectContaining({
                id: rect1.id,
                boundElements: [{ id: arrow.id, type: "arrow" }],
                isDeleted: false,
              }),
              expect.objectContaining({
                id: rect2.id,
                boundElements: [{ id: arrow.id, type: "arrow" }],
                isDeleted: false,
              }),
            ]),
          );
        });
      });

      it("should rebind remotely added bindable elements when it's arrow is added through the history", async () => {
        Keyboard.undo();
        const arrow = API.createElement({
          type: "arrow",
        });

        // Simulate local update
        API.updateScene({
          elements: [arrow],
          captureUpdate: CaptureUpdateAction.IMMEDIATELY,
        });

        // Simulate remote update
        API.updateScene({
          elements: [
            newElementWith(h.elements[0] as ExcalidrawElbowArrowElement, {
              startBinding: {
                elementId: rect1.id,
                gap: 1,
                focus: 0,
                fixedPoint: [0.5, 1],
              },
              endBinding: {
                elementId: rect2.id,
                gap: 1,
                focus: 0,
                fixedPoint: [1, 0.5],
              },
            }),
            newElementWith(rect1, {
              boundElements: [{ id: arrow.id, type: "arrow" }],
            }),
            newElementWith(rect2, {
              boundElements: [{ id: arrow.id, type: "arrow" }],
            }),
          ],
          captureUpdate: CaptureUpdateAction.NEVER,
        });

        runTwice(() => {
          Keyboard.undo();
          expect(API.getUndoStack().length).toBe(0);
          expect(API.getRedoStack().length).toBe(1);
          expect(h.elements).toEqual(
            expect.arrayContaining([
              expect.objectContaining({
                id: arrow.id,
                startBinding: expect.objectContaining({
                  elementId: rect1.id,
                  fixedPoint: [
                    expect.toBeNonNaNNumber(),
                    expect.toBeNonNaNNumber(),
                  ],
                  focus: expect.toBeNonNaNNumber(),
                  gap: expect.toBeNonNaNNumber(),
                }),
                endBinding: expect.objectContaining({
                  elementId: rect2.id,
                  fixedPoint: [
                    expect.toBeNonNaNNumber(),
                    expect.toBeNonNaNNumber(),
                  ],
                  focus: expect.toBeNonNaNNumber(),
                  gap: expect.toBeNonNaNNumber(),
                }),
                isDeleted: true,
              }),
              expect.objectContaining({
                id: rect1.id,
                boundElements: [],
                isDeleted: false,
              }),
              expect.objectContaining({
                id: rect2.id,
                boundElements: [],
                isDeleted: false,
              }),
            ]),
          );

          Keyboard.redo();
          expect(API.getUndoStack().length).toBe(1);
          expect(API.getRedoStack().length).toBe(0);
          expect(h.elements).toEqual(
            expect.arrayContaining([
              expect.objectContaining({
                id: arrow.id,
                startBinding: {
                  elementId: rect1.id,
                  fixedPoint: [
                    expect.toBeNonNaNNumber(),
                    expect.toBeNonNaNNumber(),
                  ],
                  focus: expect.toBeNonNaNNumber(),
                  gap: expect.toBeNonNaNNumber(),
                },
                endBinding: expect.objectContaining({
                  elementId: rect2.id,
                  fixedPoint: [
                    expect.toBeNonNaNNumber(),
                    expect.toBeNonNaNNumber(),
                  ],
                  focus: expect.toBeNonNaNNumber(),
                  gap: expect.toBeNonNaNNumber(),
                }),
                isDeleted: false,
              }),
              expect.objectContaining({
                id: rect1.id,
                boundElements: [{ id: arrow.id, type: "arrow" }],
                isDeleted: false,
              }),
              expect.objectContaining({
                id: rect2.id,
                boundElements: [{ id: arrow.id, type: "arrow" }],
                isDeleted: false,
              }),
            ]),
          );
        });
      });

      it("should unbind remotely deleted bindable elements from arrow when the arrow is added through the history", async () => {});

      it("should update bound element points when rectangle was remotely moved and arrow is added back through the history", async () => {
        // bind arrow to rect1 and rect2
        UI.clickTool("arrow");
        mouse.down(0, 0);
        mouse.up(100, 0);

        const arrowId = h.elements[2].id;

        Keyboard.undo();
        expect(API.getUndoStack().length).toBe(1);
        expect(API.getRedoStack().length).toBe(1);
        expect(h.elements).toEqual(
          expect.arrayContaining([
            expect.objectContaining({
              id: rect1.id,
              boundElements: [],
            }),
            expect.objectContaining({ id: rect2.id, boundElements: [] }),
            expect.objectContaining({
              id: arrowId,
              startBinding: expect.objectContaining({
                elementId: rect1.id,
                focus: 0,
                gap: 1,
              }),
              endBinding: expect.objectContaining({
                elementId: rect2.id,
                focus: -0,
                gap: 1,
              }),
              isDeleted: true,
            }),
          ]),
        );

        // Simulate remote update
        API.updateScene({
          elements: [
            h.elements[0],
            newElementWith(h.elements[1], { x: 500, y: -500 }),
            h.elements[2],
          ],
          captureUpdate: CaptureUpdateAction.NEVER,
        });

        Keyboard.redo();
        expect(API.getUndoStack().length).toBe(2);
        expect(API.getRedoStack().length).toBe(0);
        {
          // no need to be strict about points, hence the rounding
          const points = (h.elements[2] as ExcalidrawLinearElement).points[1];
          expect([
            roundToNearestHundred(points[0]),
            roundToNearestHundred(points[1]),
          ]).toEqual([500, -400]);
        }
        expect(h.elements).toEqual(
          expect.arrayContaining([
            expect.objectContaining({
              id: rect1.id,
              boundElements: [{ id: arrowId, type: "arrow" }],
            }),
            expect.objectContaining({
              id: rect2.id,
              boundElements: [{ id: arrowId, type: "arrow" }],
            }),
            expect.objectContaining({
              id: arrowId,
              startBinding: expect.objectContaining({
                elementId: rect1.id,
                focus: expect.toBeNonNaNNumber(),
                gap: expect.toBeNonNaNNumber(),
              }),
              endBinding: expect.objectContaining({
                elementId: rect2.id,
                focus: expect.toBeNonNaNNumber(),
                gap: expect.toBeNonNaNNumber(),
              }),
              isDeleted: false,
            }),
          ]),
        );
      });
    });

    describe("conflicts in frames and their children", () => {
      let frame: ExcalidrawFrameElement;
      let rect: ExcalidrawGenericElement;

      const frameProps = {
        type: "frame",
        x: 0,
        width: 500,
      } as const;

      const rectProps = {
        type: "rectangle",
        width: 100,
        x: 10,
        y: 10,
        angle: 0,
      } as const;

      beforeEach(() => {
        frame = API.createElement({ ...frameProps });
        rect = API.createElement({ ...rectProps });
      });

      it("should not rebind frame child with frame when frame was remotely deleted and frame child is added back through the history ", async () => {
        // Initialize the scene
        API.updateScene({
          elements: [frame],
          captureUpdate: CaptureUpdateAction.NEVER,
        });

        // Simulate local update
        API.updateScene({
          elements: [rect, h.elements[0]],
          captureUpdate: CaptureUpdateAction.IMMEDIATELY,
        });

        // Simulate local update
        API.updateScene({
          elements: [
            newElementWith(h.elements[0], {
              frameId: frame.id,
            }),
            h.elements[1],
          ],
          captureUpdate: CaptureUpdateAction.IMMEDIATELY,
        });

        Keyboard.undo();
        expect(API.getUndoStack().length).toBe(1);
        expect(API.getRedoStack().length).toBe(1);
        expect(h.elements).toEqual([
          expect.objectContaining({
            id: rect.id,
            frameId: null,
            isDeleted: false,
          }),
          expect.objectContaining({
            id: frame.id,
            isDeleted: false,
          }),
        ]);

        Keyboard.redo();
        expect(API.getUndoStack().length).toBe(2);
        expect(API.getRedoStack().length).toBe(0);
        expect(h.elements).toEqual([
          expect.objectContaining({
            id: rect.id,
            frameId: frame.id, // double check that the element is rebound
            isDeleted: false,
          }),
          expect.objectContaining({
            id: frame.id,
            isDeleted: false,
          }),
        ]);

        Keyboard.undo();
        Keyboard.undo();

        // Simulate remote update
        API.updateScene({
          elements: [
            h.elements[0],
            newElementWith(h.elements[1], {
              isDeleted: true,
            }),
          ],
          captureUpdate: CaptureUpdateAction.NEVER,
        });

        Keyboard.redo();
        Keyboard.redo();
        expect(API.getUndoStack().length).toBe(2);
        expect(API.getRedoStack().length).toBe(0);
        expect(h.elements).toEqual([
          expect.objectContaining({
            id: rect.id,
            frameId: null, // element is not unbound from
            isDeleted: false,
          }),
          expect.objectContaining({
            id: frame.id,
            isDeleted: true,
          }),
        ]);
      });
    });
  });
});<|MERGE_RESOLUTION|>--- conflicted
+++ resolved
@@ -1,22 +1,5 @@
 import React from "react";
 import {
-<<<<<<< HEAD
-  GlobalTestState,
-  act,
-  assertSelectedElements,
-  render,
-  togglePopover,
-} from "./test-utils";
-import { Excalidraw } from "../index";
-import { Keyboard, Pointer, UI } from "./helpers/ui";
-import { API } from "./helpers/api";
-import { getDefaultAppState } from "../appState";
-import { fireEvent, queryByTestId, waitFor } from "@testing-library/react";
-import { createUndoAction, createRedoAction } from "../actions/actionHistory";
-import { actionToggleViewMode } from "../actions/actionToggleViewMode";
-import { EXPORT_DATA_TYPES, MIME_TYPES } from "../constants";
-import { arrayToMap } from "../utils";
-=======
   queryByText,
   fireEvent,
   queryByTestId,
@@ -27,7 +10,6 @@
 
 import { newElementWith } from "@excalidraw/element/mutateElement";
 
->>>>>>> 0cd5a259
 import {
   EXPORT_DATA_TYPES,
   MIME_TYPES,
@@ -61,23 +43,14 @@
   actionBringForward,
   actionSendToBack,
 } from "../actions";
-<<<<<<< HEAD
-import { vi } from "vitest";
-import { queryByText } from "@testing-library/react";
-import { AppStateDelta, ElementsDelta } from "../delta";
-import { StoreAction, StoreDelta } from "../store";
-import type { LocalPoint, Radians } from "../../math";
-import { pointFrom } from "../../math";
-import type { AppState } from "../types.js";
-=======
 import { createUndoAction, createRedoAction } from "../actions/actionHistory";
 import { actionToggleViewMode } from "../actions/actionToggleViewMode";
+import { CaptureUpdateAction, StoreDelta } from "../store";
 import { getDefaultAppState } from "../appState";
-import { HistoryEntry } from "../history";
 import { Excalidraw } from "../index";
 import * as StaticScene from "../renderer/staticScene";
-import { Snapshot, CaptureUpdateAction } from "../store";
-import { AppStateChange, ElementsChange } from "../change";
+
+import { ElementsDelta, AppStateDelta } from "../delta.js";
 
 import { API } from "./helpers/api";
 import { Keyboard, Pointer, UI } from "./helpers/ui";
@@ -91,7 +64,6 @@
 } from "./test-utils";
 
 import type { AppState } from "../types";
->>>>>>> 0cd5a259
 
 const { h } = window;
 
