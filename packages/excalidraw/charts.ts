import type { Radians } from "../math";
import { pointFrom } from "../math";
import {
  COLOR_PALETTE,
  DEFAULT_CHART_COLOR_INDEX,
  getAllColorsSpecificShade,
} from "./colors";
import {
  DEFAULT_FONT_FAMILY,
  DEFAULT_FONT_SIZE,
  VERTICAL_ALIGN,
} from "./constants";
import { newElement, newLinearElement, newTextElement } from "./element";
import type { NonDeletedExcalidrawElement } from "./element/types";
import { randomId } from "./random";
import type { AppState } from "./types";
import { selectSubtype } from "./element/subtypes";

export type ChartElements = readonly NonDeletedExcalidrawElement[];

const BAR_WIDTH = 32;
const BAR_GAP = 12;
const BAR_HEIGHT = 256;
const GRID_OPACITY = 50;

export interface Spreadsheet {
  title: string | null;
  labels: string[] | null;
  values: number[];
  activeSubtypes?: AppState["activeSubtypes"];
  customData?: AppState["customData"];
}

export const NOT_SPREADSHEET = "NOT_SPREADSHEET";
export const VALID_SPREADSHEET = "VALID_SPREADSHEET";

type ParseSpreadsheetResult =
  | { type: typeof NOT_SPREADSHEET; reason: string }
  | { type: typeof VALID_SPREADSHEET; spreadsheet: Spreadsheet };

/**
 * @private exported for testing
 */
export const tryParseNumber = (s: string): number | null => {
  const match = /^([-+]?)[$€£¥₩]?([-+]?)([\d.,]+)[%]?$/.exec(s);
  if (!match) {
    return null;
  }
  return parseFloat(`${(match[1] || match[2]) + match[3]}`.replace(/,/g, ""));
};

const isNumericColumn = (lines: string[][], columnIndex: number) =>
  lines.slice(1).every((line) => tryParseNumber(line[columnIndex]) !== null);

/**
 * @private exported for testing
 */
export const tryParseCells = (cells: string[][]): ParseSpreadsheetResult => {
  const numCols = cells[0].length;

  if (numCols > 2) {
    return { type: NOT_SPREADSHEET, reason: "More than 2 columns" };
  }

  if (numCols === 1) {
    if (!isNumericColumn(cells, 0)) {
      return { type: NOT_SPREADSHEET, reason: "Value is not numeric" };
    }

    const hasHeader = tryParseNumber(cells[0][0]) === null;
    const values = (hasHeader ? cells.slice(1) : cells).map((line) =>
      tryParseNumber(line[0]),
    );

    if (values.length < 2) {
      return { type: NOT_SPREADSHEET, reason: "Less than two rows" };
    }

    return {
      type: VALID_SPREADSHEET,
      spreadsheet: {
        title: hasHeader ? cells[0][0] : null,
        labels: null,
        values: values as number[],
      },
    };
  }

  const labelColumnNumeric = isNumericColumn(cells, 0);
  const valueColumnNumeric = isNumericColumn(cells, 1);

  if (!labelColumnNumeric && !valueColumnNumeric) {
    return { type: NOT_SPREADSHEET, reason: "Value is not numeric" };
  }

  const [labelColumnIndex, valueColumnIndex] = valueColumnNumeric
    ? [0, 1]
    : [1, 0];
  const hasHeader = tryParseNumber(cells[0][valueColumnIndex]) === null;
  const rows = hasHeader ? cells.slice(1) : cells;

  if (rows.length < 2) {
    return { type: NOT_SPREADSHEET, reason: "Less than 2 rows" };
  }

  return {
    type: VALID_SPREADSHEET,
    spreadsheet: {
      title: hasHeader ? cells[0][valueColumnIndex] : null,
      labels: rows.map((row) => row[labelColumnIndex]),
      values: rows.map((row) => tryParseNumber(row[valueColumnIndex])!),
    },
  };
};

const transposeCells = (cells: string[][]) => {
  const nextCells: string[][] = [];
  for (let col = 0; col < cells[0].length; col++) {
    const nextCellRow: string[] = [];
    for (let row = 0; row < cells.length; row++) {
      nextCellRow.push(cells[row][col]);
    }
    nextCells.push(nextCellRow);
  }
  return nextCells;
};

export const tryParseSpreadsheet = (text: string): ParseSpreadsheetResult => {
  // Copy/paste from excel, spreadsheets, tsv, csv.
  // For now we only accept 2 columns with an optional header

  // Check for tab separated values
  let lines = text
    .trim()
    .split("\n")
    .map((line) => line.trim().split("\t"));

  // Check for comma separated files
  if (lines.length && lines[0].length !== 2) {
    lines = text
      .trim()
      .split("\n")
      .map((line) => line.trim().split(","));
  }

  if (lines.length === 0) {
    return { type: NOT_SPREADSHEET, reason: "No values" };
  }

  const numColsFirstLine = lines[0].length;
  const isSpreadsheet = lines.every((line) => line.length === numColsFirstLine);

  if (!isSpreadsheet) {
    return {
      type: NOT_SPREADSHEET,
      reason: "All rows don't have same number of columns",
    };
  }

  const result = tryParseCells(lines);
  if (result.type !== VALID_SPREADSHEET) {
    const transposedResults = tryParseCells(transposeCells(lines));
    if (transposedResults.type === VALID_SPREADSHEET) {
      return transposedResults;
    }
  }
  return result;
};

const bgColors = getAllColorsSpecificShade(DEFAULT_CHART_COLOR_INDEX);

// Put all the common properties here so when the whole chart is selected
// the properties dialog shows the correct selected values
const commonProps = {
  fillStyle: "hachure",
  fontFamily: DEFAULT_FONT_FAMILY,
  fontSize: DEFAULT_FONT_SIZE,
  opacity: 100,
  roughness: 1,
  strokeColor: COLOR_PALETTE.black,
  roundness: null,
  strokeStyle: "solid",
  strokeWidth: 1,
  verticalAlign: VERTICAL_ALIGN.MIDDLE,
  locked: false,
} as const;

const getChartDimensions = (spreadsheet: Spreadsheet) => {
  const chartWidth =
    (BAR_WIDTH + BAR_GAP) * spreadsheet.values.length + BAR_GAP;
  const chartHeight = BAR_HEIGHT + BAR_GAP * 2;
  return { chartWidth, chartHeight };
};

const chartXLabels = (
  spreadsheet: Spreadsheet,
  x: number,
  y: number,
  groupId: string,
  backgroundColor: string,
): ChartElements => {
  const custom = selectSubtype(spreadsheet, "text");
  return (
    spreadsheet.labels?.map((label, index) => {
      return newTextElement({
        groupIds: [groupId],
        backgroundColor,
        ...commonProps,
        text:
          label.length > 8 && custom.subtype === undefined
            ? `${label.slice(0, 5)}...`
            : label,
        x: x + index * (BAR_WIDTH + BAR_GAP) + BAR_GAP * 2,
        y: y + BAR_GAP / 2,
        width: BAR_WIDTH,
        angle: 5.87 as Radians,
        fontSize: 16,
        textAlign: "center",
        verticalAlign: "top",
        ...custom,
      });
    }) || []
  );
};

const chartYLabels = (
  spreadsheet: Spreadsheet,
  x: number,
  y: number,
  groupId: string,
  backgroundColor: string,
): ChartElements => {
  const minYLabel = newTextElement({
    groupIds: [groupId],
    backgroundColor,
    ...commonProps,
    x: x - BAR_GAP,
    y: y - BAR_GAP,
    text: "0",
    textAlign: "right",
    ...selectSubtype(spreadsheet, "text"),
  });

  const maxYLabel = newTextElement({
    groupIds: [groupId],
    backgroundColor,
    ...commonProps,
    x: x - BAR_GAP,
    y: y - BAR_HEIGHT - minYLabel.height / 2,
    text: Math.max(...spreadsheet.values).toLocaleString(),
    textAlign: "right",
    ...selectSubtype(spreadsheet, "text"),
  });

  return [minYLabel, maxYLabel];
};

const chartLines = (
  spreadsheet: Spreadsheet,
  x: number,
  y: number,
  groupId: string,
  backgroundColor: string,
): ChartElements => {
  const { chartWidth, chartHeight } = getChartDimensions(spreadsheet);
  const xLine = newLinearElement({
    backgroundColor,
    groupIds: [groupId],
    ...commonProps,
    type: "line",
    x,
    y,
    width: chartWidth,
<<<<<<< HEAD
    points: [
      [0, 0],
      [chartWidth, 0],
    ],
    ...selectSubtype(spreadsheet, "line"),
=======
    points: [pointFrom(0, 0), pointFrom(chartWidth, 0)],
>>>>>>> 47ee8a00
  });

  const yLine = newLinearElement({
    backgroundColor,
    groupIds: [groupId],
    ...commonProps,
    type: "line",
    x,
    y,
    height: chartHeight,
<<<<<<< HEAD
    points: [
      [0, 0],
      [0, -chartHeight],
    ],
    ...selectSubtype(spreadsheet, "line"),
=======
    points: [pointFrom(0, 0), pointFrom(0, -chartHeight)],
>>>>>>> 47ee8a00
  });

  const maxLine = newLinearElement({
    backgroundColor,
    groupIds: [groupId],
    ...commonProps,
    type: "line",
    x,
    y: y - BAR_HEIGHT - BAR_GAP,
    strokeStyle: "dotted",
    width: chartWidth,
    opacity: GRID_OPACITY,
<<<<<<< HEAD
    points: [
      [0, 0],
      [chartWidth, 0],
    ],
    ...selectSubtype(spreadsheet, "line"),
=======
    points: [pointFrom(0, 0), pointFrom(chartWidth, 0)],
>>>>>>> 47ee8a00
  });

  return [xLine, yLine, maxLine];
};

// For the maths behind it https://excalidraw.com/#json=6320864370884608,O_5xfD-Agh32tytHpRJx1g
const chartBaseElements = (
  spreadsheet: Spreadsheet,
  x: number,
  y: number,
  groupId: string,
  backgroundColor: string,
  debug?: boolean,
): ChartElements => {
  const { chartWidth, chartHeight } = getChartDimensions(spreadsheet);

  const title = spreadsheet.title
    ? newTextElement({
        backgroundColor,
        groupIds: [groupId],
        ...commonProps,
        text: spreadsheet.title,
        x: x + chartWidth / 2,
        y: y - BAR_HEIGHT - BAR_GAP * 2 - DEFAULT_FONT_SIZE,
        roundness: null,
        textAlign: "center",
        ...selectSubtype(spreadsheet, "text"),
      })
    : null;

  const debugRect = debug
    ? newElement({
        backgroundColor,
        groupIds: [groupId],
        ...commonProps,
        type: "rectangle",
        x,
        y: y - chartHeight,
        width: chartWidth,
        height: chartHeight,
        strokeColor: COLOR_PALETTE.black,
        fillStyle: "solid",
        opacity: 6,
        ...selectSubtype(spreadsheet, "rectangle"),
      })
    : null;

  return [
    ...(debugRect ? [debugRect] : []),
    ...(title ? [title] : []),
    ...chartXLabels(spreadsheet, x, y, groupId, backgroundColor),
    ...chartYLabels(spreadsheet, x, y, groupId, backgroundColor),
    ...chartLines(spreadsheet, x, y, groupId, backgroundColor),
  ];
};

const chartTypeBar = (
  spreadsheet: Spreadsheet,
  x: number,
  y: number,
): ChartElements => {
  const max = Math.max(...spreadsheet.values);
  const groupId = randomId();
  const backgroundColor = bgColors[Math.floor(Math.random() * bgColors.length)];

  const bars = spreadsheet.values.map((value, index) => {
    const barHeight = (value / max) * BAR_HEIGHT;
    return newElement({
      backgroundColor,
      groupIds: [groupId],
      ...commonProps,
      type: "rectangle",
      x: x + index * (BAR_WIDTH + BAR_GAP) + BAR_GAP,
      y: y - barHeight - BAR_GAP,
      width: BAR_WIDTH,
      height: barHeight,
      ...selectSubtype(spreadsheet, "rectangle"),
    });
  });

  return [
    ...bars,
    ...chartBaseElements(
      spreadsheet,
      x,
      y,
      groupId,
      backgroundColor,
      import.meta.env.DEV,
    ),
  ];
};

const chartTypeLine = (
  spreadsheet: Spreadsheet,
  x: number,
  y: number,
): ChartElements => {
  const max = Math.max(...spreadsheet.values);
  const groupId = randomId();
  const backgroundColor = bgColors[Math.floor(Math.random() * bgColors.length)];

  let index = 0;
  const points = [];
  for (const value of spreadsheet.values) {
    const cx = index * (BAR_WIDTH + BAR_GAP);
    const cy = -(value / max) * BAR_HEIGHT;
    points.push([cx, cy]);
    index++;
  }

  const maxX = Math.max(...points.map((element) => element[0]));
  const maxY = Math.max(...points.map((element) => element[1]));
  const minX = Math.min(...points.map((element) => element[0]));
  const minY = Math.min(...points.map((element) => element[1]));

  const line = newLinearElement({
    backgroundColor,
    groupIds: [groupId],
    ...commonProps,
    type: "line",
    x: x + BAR_GAP + BAR_WIDTH / 2,
    y: y - BAR_GAP,
    height: maxY - minY,
    width: maxX - minX,
    strokeWidth: 2,
    points: points as any,
    ...selectSubtype(spreadsheet, "line"),
  });

  const dots = spreadsheet.values.map((value, index) => {
    const cx = index * (BAR_WIDTH + BAR_GAP) + BAR_GAP / 2;
    const cy = -(value / max) * BAR_HEIGHT + BAR_GAP / 2;
    return newElement({
      backgroundColor,
      groupIds: [groupId],
      ...commonProps,
      fillStyle: "solid",
      strokeWidth: 2,
      type: "ellipse",
      x: x + cx + BAR_WIDTH / 2,
      y: y + cy - BAR_GAP * 2,
      width: BAR_GAP,
      height: BAR_GAP,
      ...selectSubtype(spreadsheet, "ellipse"),
    });
  });

  const lines = spreadsheet.values.map((value, index) => {
    const cx = index * (BAR_WIDTH + BAR_GAP) + BAR_GAP / 2;
    const cy = (value / max) * BAR_HEIGHT + BAR_GAP / 2 + BAR_GAP;
    return newLinearElement({
      backgroundColor,
      groupIds: [groupId],
      ...commonProps,
      type: "line",
      x: x + cx + BAR_WIDTH / 2 + BAR_GAP / 2,
      y: y - cy,
      height: cy,
      strokeStyle: "dotted",
      opacity: GRID_OPACITY,
<<<<<<< HEAD
      points: [
        [0, 0],
        [0, cy],
      ],
      ...selectSubtype(spreadsheet, "line"),
=======
      points: [pointFrom(0, 0), pointFrom(0, cy)],
>>>>>>> 47ee8a00
    });
  });

  return [
    ...chartBaseElements(
      spreadsheet,
      x,
      y,
      groupId,
      backgroundColor,
      import.meta.env.DEV,
    ),
    line,
    ...lines,
    ...dots,
  ];
};

export const renderSpreadsheet = (
  chartType: string,
  spreadsheet: Spreadsheet,
  x: number,
  y: number,
): ChartElements => {
  if (chartType === "line") {
    return chartTypeLine(spreadsheet, x, y);
  }
  return chartTypeBar(spreadsheet, x, y);
};<|MERGE_RESOLUTION|>--- conflicted
+++ resolved
@@ -271,15 +271,8 @@
     x,
     y,
     width: chartWidth,
-<<<<<<< HEAD
-    points: [
-      [0, 0],
-      [chartWidth, 0],
-    ],
+    points: [pointFrom(0, 0), pointFrom(chartWidth, 0)],
     ...selectSubtype(spreadsheet, "line"),
-=======
-    points: [pointFrom(0, 0), pointFrom(chartWidth, 0)],
->>>>>>> 47ee8a00
   });
 
   const yLine = newLinearElement({
@@ -290,15 +283,8 @@
     x,
     y,
     height: chartHeight,
-<<<<<<< HEAD
-    points: [
-      [0, 0],
-      [0, -chartHeight],
-    ],
+    points: [pointFrom(0, 0), pointFrom(0, -chartHeight)],
     ...selectSubtype(spreadsheet, "line"),
-=======
-    points: [pointFrom(0, 0), pointFrom(0, -chartHeight)],
->>>>>>> 47ee8a00
   });
 
   const maxLine = newLinearElement({
@@ -311,15 +297,8 @@
     strokeStyle: "dotted",
     width: chartWidth,
     opacity: GRID_OPACITY,
-<<<<<<< HEAD
-    points: [
-      [0, 0],
-      [chartWidth, 0],
-    ],
+    points: [pointFrom(0, 0), pointFrom(chartWidth, 0)],
     ...selectSubtype(spreadsheet, "line"),
-=======
-    points: [pointFrom(0, 0), pointFrom(chartWidth, 0)],
->>>>>>> 47ee8a00
   });
 
   return [xLine, yLine, maxLine];
@@ -481,15 +460,8 @@
       height: cy,
       strokeStyle: "dotted",
       opacity: GRID_OPACITY,
-<<<<<<< HEAD
-      points: [
-        [0, 0],
-        [0, cy],
-      ],
+      points: [pointFrom(0, 0), pointFrom(0, cy)],
       ...selectSubtype(spreadsheet, "line"),
-=======
-      points: [pointFrom(0, 0), pointFrom(0, cy)],
->>>>>>> 47ee8a00
     });
   });
 
