--- conflicted
+++ resolved
@@ -420,11 +420,8 @@
           renderSidebars={renderSidebars}
           device={device}
           renderMenu={renderMenu}
-<<<<<<< HEAD
           onContextMenu={onContextMenu}
-=======
           welcomeScreenCenter={WelcomeScreenComponents.Center}
->>>>>>> d0b33d35
         />
       )}
 
