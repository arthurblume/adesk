import { FontFamily } from "./element/types";

export const APP_NAME = "Excalidraw";

export const DRAGGING_THRESHOLD = 10;
export const LINE_CONFIRM_THRESHOLD = 10;
export const ELEMENT_SHIFT_TRANSLATE_AMOUNT = 5;
export const ELEMENT_TRANSLATE_AMOUNT = 1;
export const TEXT_TO_CENTER_SNAP_THRESHOLD = 30;
export const SHIFT_LOCKING_ANGLE = Math.PI / 12;
export const CURSOR_TYPE = {
  AUTO: "",
  CROSSHAIR: "crosshair",
  GRABBING: "grabbing",
  MOVE: "move",
  POINTER: "pointer",
  TEXT: "text",
};
export const POINTER_BUTTON = {
  MAIN: 0,
  SECONDARY: 2,
  TOUCH: -1,
  WHEEL: 1,
};

export enum EVENT {
  BEFORE_UNLOAD = "beforeunload",
  BLUR = "blur",
  COPY = "copy",
  CUT = "cut",
  DRAG_OVER = "dragover",
  DROP = "drop",
  GESTURE_CHANGE = "gesturechange",
  GESTURE_END = "gestureend",
  GESTURE_START = "gesturestart",
  HASHCHANGE = "hashchange",
  KEYDOWN = "keydown",
  KEYUP = "keyup",
  MOUSE_MOVE = "mousemove",
  PASTE = "paste",
  POINTER_MOVE = "pointermove",
  POINTER_UP = "pointerup",
  RESIZE = "resize",
  STATE_CHANGE = "statechange",
  TOUCH_END = "touchend",
  TOUCH_START = "touchstart",
  UNLOAD = "unload",
  WHEEL = "wheel",
}

export const ENV = {
  TEST: "test",
  DEVELOPMENT: "development",
};

export const CLASSES = {
  SHAPE_ACTIONS_MENU: "App-menu__left",
};

// 1-based in case we ever do `if(element.fontFamily)`
export const FONT_FAMILY = {
  1: "Virgil",
  2: "Helvetica",
  3: "Cascadia",
} as const;

export const WINDOWS_EMOJI_FALLBACK_FONT = "Segoe UI Emoji";

export const DEFAULT_FONT_FAMILY: FontFamily = 1;
export const DEFAULT_FONT_SIZE = 20;
export const DEFAULT_TEXT_ALIGN = "left";
export const DEFAULT_VERSION = "{version}";
export const DEFAULT_VERTICAL_ALIGN = "top";

export const CANVAS_ONLY_ACTIONS = ["selectAll"];

export const GRID_SIZE = 20; // TODO make it configurable?

export const MIME_TYPES = {
  excalidraw: "application/vnd.excalidraw+json",
  excalidrawlib: "application/vnd.excalidrawlib+json",
};

export const STORAGE_KEYS = {
  LOCAL_STORAGE_LIBRARY: "excalidraw-library",
};

// Time in milliseconds
export const TAP_TWICE_TIMEOUT = 300;
export const TITLE_TIMEOUT = 10000;
export const TOAST_TIMEOUT = 5000;
<<<<<<< HEAD
export const TOUCH_CTX_MENU_TIMEOUT = 500;
=======
export const VERSION_TIMEOUT = 15000;
>>>>>>> 68347ba4
<|MERGE_RESOLUTION|>--- conflicted
+++ resolved
@@ -89,8 +89,5 @@
 export const TAP_TWICE_TIMEOUT = 300;
 export const TITLE_TIMEOUT = 10000;
 export const TOAST_TIMEOUT = 5000;
-<<<<<<< HEAD
 export const TOUCH_CTX_MENU_TIMEOUT = 500;
-=======
-export const VERSION_TIMEOUT = 15000;
->>>>>>> 68347ba4
+export const VERSION_TIMEOUT = 15000;