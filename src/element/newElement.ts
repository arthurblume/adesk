--- conflicted
+++ resolved
@@ -13,16 +13,7 @@
   FontFamilyValues,
   ExcalidrawTextContainer,
 } from "../element/types";
-<<<<<<< HEAD
-import { getUpdatedTimestamp, isTestEnv } from "../utils";
-=======
-import {
-  arrayToMap,
-  getFontString,
-  getUpdatedTimestamp,
-  isTestEnv,
-} from "../utils";
->>>>>>> 2a4799d8
+import { arrayToMap, getUpdatedTimestamp, isTestEnv } from "../utils";
 import { randomInteger, randomId } from "../random";
 import { mutateElement, newElementWith } from "./mutateElement";
 import { getNewGroupIdsForDuplication } from "../groups";
@@ -62,10 +53,8 @@
   | "version"
   | "versionNonce"
   | "link"
-<<<<<<< HEAD
   | "subtype"
   | "customData"
-=======
   | "strokeStyle"
   | "fillStyle"
   | "strokeColor"
@@ -75,7 +64,6 @@
   | "roundness"
   | "locked"
   | "opacity"
->>>>>>> 2a4799d8
 >;
 
 const _newElementBase = <T extends ExcalidrawElement>(
@@ -176,20 +164,12 @@
   const fontSize = opts.fontSize || DEFAULT_FONT_SIZE;
   const lineHeight = opts.lineHeight || getDefaultLineHeight(fontFamily);
   const text = normalizeText(opts.text);
-<<<<<<< HEAD
   const metrics = measureTextElement(
-    { ...opts, lineHeight },
+    { ...opts, fontSize, fontFamily, lineHeight },
     {
       text,
       customData: opts.customData,
     },
-  );
-  const offsets = getTextElementPositionOffsets(opts, metrics);
-=======
-  const metrics = measureText(
-    text,
-    getFontString({ fontFamily, fontSize }),
-    lineHeight,
   );
   const textAlign = opts.textAlign || DEFAULT_TEXT_ALIGN;
   const verticalAlign = opts.verticalAlign || DEFAULT_VERTICAL_ALIGN;
@@ -197,7 +177,6 @@
     { textAlign, verticalAlign },
     metrics,
   );
->>>>>>> 2a4799d8
 
   const textElement = newElementWith(
     {
